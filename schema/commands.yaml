--- conflicted
+++ resolved
@@ -1,8 +1,4 @@
 #Component Commands file Path.
 COMMANDS:
-<<<<<<< HEAD
-  - '/opt/seagate/csm/conf/setup.yaml'
-  - '/opt/seagate/sspl/conf/setup.yaml'
-=======
   - '<CSM_PATH>/conf/setup.yaml'
->>>>>>> bdcc3249
+  - '/opt/seagate/sspl/conf/setup.yaml'