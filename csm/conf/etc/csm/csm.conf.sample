# PRODUCT
PRODUCT:
    name: "eos"

# CSM HA
HA:
    primary: "node1"
    secondary: "node2"
    resources: [ "APPSV", "WEBSV" ]

# CSM RESOURCES:
RESOURCES:
    APPSV:
        service: "csm_agent"
        resource: "APPSV"
        provider: "systemd"
        interval: [ "10s", "10s", "10s" ] # Start stop monitor
        timeout: [ "10s", "10s", "10s" ]

    WEBSV:
        service: "csm_web"
        resource: "WEBSV"
        provider: "systemd"
        interval: [ "10s", "10s", "10s" ]
        timeout: [ "10s", "10s", "10s" ]

# AMQP Channel
CHANNEL:
    host: "localhost"
    virtual_host: "SSPL"
    username: "sspluser"
    password: "sspl4ever"
    exchange_type: "topic"
    exchange: "sspl_out"
    exchange_queue: "sensor-queue"
    routing_key: "sensor-key"
    retry_count: "1"

# Stats
STATS:
    PROVIDER:
        name: "timelion"
        url: "http://localhost:5601/api/timelion/run"
<<<<<<< HEAD
        interval: 5 # Flush interval in sec (Rate at which stats is stored)

#S3
S3:
    host: "localhost"
    port: 9080
    max_retries_num: 1
=======
        interval: 10 # Flush interval in sec (Rate at which stats is stored)
>>>>>>> ba2a64c4
<|MERGE_RESOLUTION|>--- conflicted
+++ resolved
@@ -41,14 +41,10 @@
     PROVIDER:
         name: "timelion"
         url: "http://localhost:5601/api/timelion/run"
-<<<<<<< HEAD
-        interval: 5 # Flush interval in sec (Rate at which stats is stored)
+        interval: 10 # Flush interval in sec (Rate at which stats is stored)
 
 #S3
 S3:
     host: "localhost"
     port: 9080
-    max_retries_num: 1
-=======
-        interval: 10 # Flush interval in sec (Rate at which stats is stored)
->>>>>>> ba2a64c4
+    max_retries_num: 1