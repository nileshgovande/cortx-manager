--- conflicted
+++ resolved
@@ -39,13 +39,11 @@
     config:
         consul_db:
             collection: "onboarding_config"
-<<<<<<< HEAD
 -   import_path: "csm.core.blogic.models.support_bundle.SupportBundleModel"
     database: "es_db"
     config:
         es_db:
             collection: "supportbundle"
-=======
 -   import_path: "csm.core.blogic.models.audit_log.CsmAuditLogModel"
     database: "es_db"
     config:
@@ -57,4 +55,3 @@
     config:
         es_db:
             collection: "s3auditlog"
->>>>>>> 2b1a25ac
