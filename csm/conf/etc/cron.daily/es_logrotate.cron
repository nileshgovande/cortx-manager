#!/bin/bash

<<<<<<< HEAD
FILE=/opt/seagate/cortx/csm/conf/es_data_cleanup.py
=======
FILE=/usr/bin/csm_cleanup
>>>>>>> f0d9b5b6
if [ -f "$FILE" ]; then
    $FILE auditlogs -i csmauditlog -d 7
fi<|MERGE_RESOLUTION|>--- conflicted
+++ resolved
@@ -1,10 +1,6 @@
 #!/bin/bash
 
-<<<<<<< HEAD
-FILE=/opt/seagate/cortx/csm/conf/es_data_cleanup.py
-=======
 FILE=/usr/bin/csm_cleanup
->>>>>>> f0d9b5b6
 if [ -f "$FILE" ]; then
     $FILE auditlogs -i csmauditlog -d 7
 fi