--- conflicted
+++ resolved
@@ -60,12 +60,10 @@
             - /etc/csm/cluster.conf
             - /etc/ssl/stx/stx.pem
 
-<<<<<<< HEAD
     refresh_config:
         script: /usr/bin/csm_setup
         args: refresh_config
 
-=======
->>>>>>> 45578e90
+
 support_bundle:
     - cortxcli csm_bundle_generate