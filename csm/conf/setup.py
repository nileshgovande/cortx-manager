--- conflicted
+++ resolved
@@ -38,12 +38,9 @@
 from csm.core.blogic.models.alerts import AlertModel
 from csm.core.services.alerts import AlertRepository
 from eos.utils.data.db.db_provider import (DataBaseProvider, GeneralConfig)
-<<<<<<< HEAD
 from eos.utils.product_features.unsupported_features import UnsupportedFeaturesDB
 from eos.utils.schema.payload import Json
-=======
 from csm.common.payload import Text
->>>>>>> 7cdc0901
 
 # try:
 #     from salt import client
@@ -587,7 +584,6 @@
         except Exception as ex:
             raise CsmSetupError(f"Refresh Context: Resolving of alerts failed. {ex}")
 
-<<<<<<< HEAD
     def set_unsupported_feature_info(self):
         """
         This method stores CSM unsupported features in two ways:
@@ -624,7 +620,6 @@
         except Exception as e_:
             Log.error(f"Error in storing unsupported features: {e_}")
             raise CsmSetupError(f"Error in storing unsupported features: {e_}")
-=======
     def _configure_system_auto_restart(self):
         """
         Check's System Installation Type an dUpdate the Service File
@@ -668,7 +663,6 @@
             service_file_data = Text(each_service_file).load()
             data = service_file_data.replace(key, value)
             Text(each_service_file).dump(data)
->>>>>>> 7cdc0901
 
 # TODO: Devide changes in backend and frontend
 # TODO: Optimise use of args for like product, force, component
