--- conflicted
+++ resolved
@@ -36,14 +36,11 @@
 from csm.core.agent.api import CsmApi
 import re
 import time
-<<<<<<< HEAD
 import traceback
-=======
 import asyncio
 from csm.core.blogic.models.alerts import AlertModel
 from csm.core.services.alerts import AlertRepository
 from eos.utils.data.db.db_provider import (DataBaseProvider, GeneralConfig)
->>>>>>> e0e99734
 
 # try:
 #     from salt import client
