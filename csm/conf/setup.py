# CORTX-CSM: CORTX Management web and CLI interface.
# Copyright (c) 2020 Seagate Technology LLC and/or its Affiliates
# This program is free software: you can redistribute it and/or modify
# it under the terms of the GNU Affero General Public License as published
# by the Free Software Foundation, either version 3 of the License, or
# (at your option) any later version.
# This program is distributed in the hope that it will be useful,
# but WITHOUT ANY WARRANTY; without even the implied warranty of
# MERCHANTABILITY or FITNESS FOR A PARTICULAR PURPOSE. See the
# GNU Affero General Public License for more details.
# You should have received a copy of the GNU Affero General Public License
# along with this program. If not, see <https://www.gnu.org/licenses/>.
# For any questions about this software or licensing,
# please email opensource@seagate.com or cortx-questions@seagate.com.

import os
import sys
import crypt
import pwd
import grp
import errno
import shlex
import json
from cortx.utils.log import Log
from csm.common.conf import Conf
from csm.common.payload import Yaml
from csm.core.blogic import const
from csm.common.process import SimpleProcess
from csm.common.errors import CsmSetupError, InvalidRequest
from csm.core.blogic.csm_ha import CsmResourceAgent
from csm.common.ha_framework import PcsHAFramework
from csm.common.cluster import Cluster
from csm.core.agent.api import CsmApi
import re
import time
import traceback
import asyncio
from csm.core.blogic.models.alerts import AlertModel
from csm.core.services.alerts import AlertRepository
from cortx.utils.schema.payload import Json
from cortx.utils.data.db.db_provider import (DataBaseProvider, GeneralConfig)
from csm.common.payload import Text
from cortx.utils.product_features import unsupported_features

# try:
#     from salt import client
# except ModuleNotFoundError:
client = None

class InvalidPillarDataError(InvalidRequest):
    pass
class PillarDataFetchError(InvalidRequest):
    pass

class ProvisionerCliError(InvalidRequest):
    pass


class Setup:
    def __init__(self):
        self._user = const.NON_ROOT_USER
        self._password = crypt.crypt(const.NON_ROOT_USER_PASS, "22")
        self._uid = self._gid = -1
        self._setup_info = dict()

    @staticmethod
    def _run_cmd(cmd):
        """
        Run command and throw error if cmd failed
        """
        try:
            _err = ""
            _proc = SimpleProcess(cmd)
            _output, _err, _rc = _proc.run(universal_newlines=True)
            if _rc != 0:
                raise
            return _output, _err, _rc
        except Exception as e:
            raise CsmSetupError("Csm setup is failed Error: %s %s" %(e,_err))

    def _is_user_exist(self):
        """
        Check if user exists
        """
        try:
            u = pwd.getpwnam(self._user)
            self._uid = u.pw_uid
            self._gid = u.pw_gid
            return True
        except KeyError as err:
            return False

    @staticmethod
    def _is_group_exist(user_group):
        """
        Check if user group exists
        """
        try:
            grp.getgrnam(user_group)
            return True
        except KeyError as err:
            return False

    @staticmethod
    def get_salt_data(method, key):
        try:
            process = SimpleProcess(f"salt-call {method} {key} --out=json")
            stdout, stderr, rc = process.run()
        except Exception as e:
            Log.logger.warn(f"Error in command execution : {e}")
        if stderr:
            Log.logger.warn(stderr)
        res = stdout.decode('utf-8')
        if rc == 0 and res != "":
            result = json.loads(res)
            return result[const.LOCAL]

    @staticmethod
    def get_salt_data_with_exception(method, key):
        try:
            process = SimpleProcess(f"salt-call {method} {key} --out=json")
            stdout, stderr, rc = process.run()
        except Exception as e:
            raise PillarDataFetchError(f"Error in command execution : {e}")
        if stderr:
            raise PillarDataFetchError(stderr)
        res = stdout.decode('utf-8')
        if rc == 0 and res != "":
            result = json.loads(res)
            return result[const.LOCAL]

    @staticmethod
    def get_salt_data_faulty_node_uuid(minion_id, method, key):
        try:
            process = SimpleProcess(f"salt {minion_id} {method} {key} --out=json")
            stdout, stderr, rc = process.run()
        except Exception as e:
            raise PillarDataFetchError(f"Error in command execution : {e}")
        if stderr:
            raise PillarDataFetchError(stderr)
        res = stdout.decode('utf-8')
        if rc == 0 and res != "":
            result = json.loads(res)
            return result[minion_id]

    @staticmethod
    def get_data_from_provisioner_cli(method, output_format="json"):
        try:
            process = SimpleProcess(f"provisioner {method} --out={output_format}")
            stdout, stderr, rc = process.run()
        except Exception as e:
            raise ProvisionerCliError(f"Error in command execution : {e}")
        if stderr:
            raise ProvisionerCliError(stderr)
        res = stdout.decode('utf-8')
        if rc == 0 and res != "":
            result = json.loads(res)
            return result[const.RET]

    def _check_if_dir_exist_remote_host(self, dir, host):
        try:
            process = SimpleProcess("ssh "+ host +" ls "+ dir)
            stdout, stderr, rc = process.run()
        except Exception as e:
            Log.logger.warn(f"Error in command execution : {e}")
        if stderr:
            Log.logger.warn(stderr)
        if rc == 0:
            return True

    def _create_ssh_config(self, path, private_key):
        ssh_config = '''Host *
    User {user}
    UserKnownHostsFile /dev/null
    StrictHostKeyChecking no
    IdentityFile {private_key}
    IdentitiesOnly yes
    LogLevel ERROR'''.format(user=self._user, private_key=private_key )
        try:
            with open(path, "w") as fh:
                fh.write(ssh_config)
        except OSError as err:
            if err.errno != errno.EEXIST: raise

    def _passwordless_ssh(self, home_dir):
        """
        make passwordless ssh to nodes
        """
        Setup._run_cmd("mkdir "+os.path.join(home_dir, const.SSH_DIR))
        cmd = shlex.split("ssh-keygen -N '' -f "+os.path.join(home_dir, const.SSH_PRIVATE_KEY))
        Setup._run_cmd(cmd)
        self._create_ssh_config(os.path.join(home_dir, const.SSH_CONFIG), os.path.join(home_dir, const.SSH_PRIVATE_KEY))
        Setup._run_cmd("cp "+os.path.join(home_dir, const.SSH_PUBLIC_KEY)+" " +
                                                     os.path.join(home_dir, const.SSH_AUTHORIZED_KEY))
        Setup._run_cmd("chown -R "+self._user+":"+self._user+" "+os.path.join(home_dir, const.SSH_DIR))
        Setup._run_cmd("chmod 400 "+os.path.join(const.CSM_USER_HOME, const.SSH_PRIVATE_KEY))

    def _config_user(self, reset=False):
        """
        Check user already exist and create if not exist
        If reset true then delete user
        """
        if not reset:
            if not self._is_user_exist():
                Setup._run_cmd("useradd -d "+const.CSM_USER_HOME+" -p "+self._password+" "+ self._user)
                Setup._run_cmd("usermod -aG wheel " + self._user)
                if not self._is_user_exist():
                    raise CsmSetupError("Unable to create %s user" % self._user)
                node_name = Setup.get_salt_data(const.GRAINS_GET, "id")
                primary = Setup.get_salt_data(const.GRAINS_GET, "roles")
                if ( node_name is None or const.PRIMARY_ROLE in primary):
                    self._passwordless_ssh(const.CSM_USER_HOME)
                nodes = Setup.get_salt_data(const.PILLAR_GET, const.NODE_LIST_KEY)
                if ( primary and const.PRIMARY_ROLE in primary and nodes is not None and len(nodes) > 1 ):
                    nodes.remove(node_name)
                    for node in nodes:
                        if (self._check_if_dir_exist_remote_host(const.CSM_USER_HOME, node)):
                            Setup._run_cmd("scp -pr "+os.path.join(const.CSM_USER_HOME, const.SSH_DIR)+" "+
                                      node+":"+const.CSM_USER_HOME)
                            Setup._run_cmd(" ssh "+node+" chown -R "+self._user+":"+self._user+" "+
                                                 os.path.join(const.CSM_USER_HOME, const.SSH_DIR) )
        else:
            if self._is_user_exist():
                Setup._run_cmd("userdel -r " +self._user)
        if self._is_user_exist() and Setup._is_group_exist(const.HA_CLIENT_GROUP):
            Setup._run_cmd(f"usermod -a -G {const.HA_CLIENT_GROUP}  {self._user}")

    def _config_user_permission_set(self, bundle_path, crt, key):
        """
        Set User Permission
        """
        log_path = Conf.get(const.CSM_GLOBAL_INDEX, "Log.log_path")
        os.makedirs(const.CSM_CONF_PATH, exist_ok=True)
        os.makedirs(const.CSM_PIDFILE_PATH, exist_ok=True)
        os.makedirs(log_path, exist_ok=True)
        os.makedirs(bundle_path, exist_ok=True)
        os.makedirs(const.CSM_TMP_FILE_CACHE_DIR, exist_ok=True)
        Setup._run_cmd("setfacl -R -m u:" + self._user + ":rwx " + const.CSM_PATH)
        Setup._run_cmd("setfacl -R -m u:" + self._user + ":rwx " + const.CSM_TMP_FILE_CACHE_DIR)
        Setup._run_cmd("setfacl -R -m u:" + self._user + ":rwx " + bundle_path)
        Setup._run_cmd("setfacl -R -m u:" + self._user + ":rwx " + log_path)
        Setup._run_cmd("setfacl -R -m u:" + self._user + ":rwx " + const.CSM_CONF_PATH)
        Setup._run_cmd("setfacl -R -m u:" + self._user + ":rwx " + const.CSM_PIDFILE_PATH)
        Setup._run_cmd("setfacl -R -b " + const.CSM_USER_HOME)
        Setup._run_cmd("setfacl -m u:" + self._user + ":rwx " + crt)
        Setup._run_cmd("setfacl -m u:" + self._user + ":rwx " + key)

    def _config_user_permission_unset(self, bundle_path):
        """
        Unset user permission
        """
        Setup._run_cmd("rm -rf " + const.CSM_TMP_FILE_CACHE_DIR)
        Setup._run_cmd("rm -rf " + bundle_path)
        Setup._run_cmd("rm -rf " + const.CSM_PIDFILE_PATH)


    def _config_user_permission(self, reset=False):
        """
        Create user and allow permission for csm resources
        """
        bundle_path = Conf.get(const.CSM_GLOBAL_INDEX, "SUPPORT_BUNDLE.bundle_path")
        crt = Conf.get(const.CSM_GLOBAL_INDEX, "HTTPS.certificate_path")
        key = Conf.get(const.CSM_GLOBAL_INDEX, "HTTPS.private_key_path")
        if not reset:
            self._config_user_permission_set(bundle_path, crt, key)
        else:
            self._config_user_permission_unset(bundle_path)

    class Config:
        """
        Action for csm config
            create: Copy configuraion file
            load: Load configuraion file
            reset: Reset configuraion file
            delete: Delete configuration file
        """

        @staticmethod
        def store_encrypted_password(conf_data):
            # read username's and password's for S3 and RMQ
            open_ldap_credentials = Setup.get_salt_data_with_exception(const.PILLAR_GET, const.OPENLDAP)
            # Edit Current Config File.
            if open_ldap_credentials and type(open_ldap_credentials) is dict:
                conf_data[const.S3][const.LDAP_LOGIN] = open_ldap_credentials.get(
                                                    const.IAM_ADMIN, {}).get(const.USER)
                conf_data[const.S3][const.LDAP_PASSWORD] = open_ldap_credentials.get(
                                                    const.IAM_ADMIN, {}).get(const.SECRET)
            else:
                raise InvalidPillarDataError(f"failed to get pillar data for {const.OPENLDAP}")
            sspl_config = Setup.get_salt_data_with_exception(const.PILLAR_GET, const.SSPL)
            if sspl_config and type(sspl_config) is dict:
                conf_data[const.CHANNEL][const.USERNAME] = sspl_config.get(const.USERNAME)
                conf_data[const.CHANNEL][const.PASSWORD] = sspl_config.get(const.PASSWORD)
            else:
                raise InvalidPillarDataError(f"failed to get pillar data for {const.SSPL}")
            cluster_id =  Setup.get_salt_data_with_exception(const.GRAINS_GET, const.CLUSTER_ID)
            provisioner_data = conf_data[const.PROVISIONER]
            provisioner_data[const.CLUSTER_ID] = cluster_id
            conf_data[const.PROVISIONER] = provisioner_data

        @staticmethod
        def create(args):
            """
            This Function Creates the CSM Conf File on Required Location.
            :return:
            """
            csm_conf_target_path = os.path.join(const.CSM_CONF_PATH, const.CSM_CONF_FILE_NAME)
            csm_conf_path = os.path.join(const.CSM_SOURCE_CONF_PATH, const.CSM_CONF_FILE_NAME)
            # Read Current CSM Config FIle.
            conf_file_data = Yaml(csm_conf_path).load()
            if conf_file_data:
                if args[const.DEBUG]:
                    conf_file_data[const.DEPLOYMENT] = {const.MODE : const.DEV}
                else:
                    Setup.Config.store_encrypted_password(conf_file_data)
                    # Update the Current Config File.
                    Yaml(csm_conf_path).dump(conf_file_data)
                Setup._run_cmd(f"cp -rn {const.CSM_SOURCE_CONF_PATH} {const.ETC_PATH}")
                if args[const.DEBUG]:
                    Yaml(csm_conf_target_path).dump(conf_file_data)
            else:
                raise CsmSetupError(f"Unable to load CSM config. Path:{csm_conf_path}")

        @staticmethod
        def load():
            csm_conf_target_path = os.path.join(const.CSM_CONF_PATH, const.CSM_CONF_FILE_NAME)
            if not os.path.exists(csm_conf_target_path):
                raise CsmSetupError("%s file is missing for csm setup" %const.CSM_CONF_FILE_NAME)
            Conf.load(const.CSM_GLOBAL_INDEX, Yaml(csm_conf_target_path))
            """
            Loading databse config
            """
            Setup.Config.load_db()

        @staticmethod
        def load_db():
            db_conf_target_path = os.path.join(const.CSM_CONF_PATH, const.DB_CONF_FILE_NAME)
            if not os.path.exists(db_conf_target_path):
                raise CsmSetupError("%s file is missing for csm setup" %const.DB_CONF_FILE_NAME)
            Conf.load(const.DATABASE_INDEX, Yaml(db_conf_target_path))

        @staticmethod
        def delete():
            Setup._run_cmd("rm -rf " + const.CSM_CONF_PATH)

        @staticmethod
        def reset():
            os.makedirs(const.CSM_CONF_PATH, exist_ok=True)
            Setup._run_cmd("cp -rf " +const.CSM_SOURCE_CONF_PATH+ " " +const.ETC_PATH)

    def _config_cluster(self, args):
        """
        Instantiation of csm cluster with resources
        Create csm user
        """
        self._csm_resources = Conf.get(const.CSM_GLOBAL_INDEX, "HA.resources")
        self._csm_ra = {
            "csm_resource_agent": CsmResourceAgent(self._csm_resources)
        }
        self._ha_framework = PcsHAFramework(self._csm_ra)
        self._cluster = Cluster(const.INVENTORY_FILE, self._ha_framework)
        self._cluster.init(args['f'])
        CsmApi.set_cluster(self._cluster)

    def _log_cleanup(self):
        """
        Delete all logs
        """
        log_path = Conf.get(const.CSM_GLOBAL_INDEX, "Log.log_path")
        Setup._run_cmd("rm -rf " +log_path)

    class ConfigServer:
        """
        Manage Csm service
            stop: Stop csm service
            restart: restart csm service
            reload: reload systemd deamon
        """

        @staticmethod
        def stop():
            _proc = SimpleProcess("systemctl is-active csm_agent")
            _output_agent, _err_agent, _rc_agent = _proc.run(universal_newlines=True)
            _proc = SimpleProcess("systemctl is-active csm_web")
            _output_web, _err_web, _rc_web = _proc.run(universal_newlines=True)
            if _rc_agent == 0:
                _proc = SimpleProcess("systemctl stop csm_agent")
                _output_agent, _err_agent, _rc_agent = _proc.run(universal_newlines=True)
            if _rc_web == 0:
                _proc = SimpleProcess("systemctl stop csm_web")
                _output_agent, _err_agent, _rc_agent = _proc.run(universal_newlines=True)

        @staticmethod
        def reload():
            Setup._run_cmd("systemctl daemon-reload")

        @staticmethod
        def restart():
            _proc = SimpleProcess("systemctl is-active csm_agent")
            _output_agent, _err_agent, _rc_agent = _proc.run(universal_newlines=True)
            _proc = SimpleProcess("systemctl is-active csm_web")
            _output_web, _err_web, _rc_web = _proc.run(universal_newlines=True)
            if _rc_agent == 0:
                Setup._run_cmd("systemctl restart csm_agent")
            if _rc_web == 0:
                Setup._run_cmd("systemctl restart csm_web")

    def _rsyslog(self):
        """
        Configure rsyslog
        """
        if os.path.exists(const.RSYSLOG_DIR):
            Setup._run_cmd("cp -f " +const.SOURCE_RSYSLOG_PATH+ " " +const.RSYSLOG_PATH)
            Setup._run_cmd("cp -f " +const.SOURCE_SUPPORT_BUNDLE_CONF+ " " +const.SUPPORT_BUNDLE_CONF)
            Setup._run_cmd("systemctl restart rsyslog")
        else:
            raise CsmSetupError("rsyslog failed. %s directory missing." %const.RSYSLOG_DIR)

    def _rsyslog_common(self):
        """
        Configure common rsyslog and logrotate
        Also cleanup statsd
        """
        setup_info = dict()
        try:
            setup_info = self.get_data_from_provisioner_cli(const.GET_SETUP_INFO)
        except ProvisionerCliError as e:
            Log.warn(f"Salt command failed {e}")
<<<<<<< HEAD
        if setup_info and setup_info.get(const.STORAGE_TYPE) == const.STORAGE_TYPE_VIRTUAL:
            logrotate_conf = const.CLEANUP_LOGROTATE_PATH_VIRTUAL
=======
        if setup_info.get(const.STORAGE_TYPE) == const.STORAGE_TYPE_VIRTUAL:
>>>>>>> b8f9f016
            cron_conf = const.SOURCE_CRON_PATH_VIRTUAL
        else:
            cron_conf = const.SOURCE_CRON_PATH
        if os.path.exists(const.CRON_DIR):
            Setup._run_cmd("cp -f " + cron_conf + " " + const.DEST_CRON_PATH)
        else:
            raise CsmSetupError("cron failed. %s dir missing." %const.CRON_DIR)

        if os.path.exists(const.CRON_DIR_HOURLY):
            logrotate_conf_path = const.SOURCE_CRON_PATH_LOGROTATE
            Setup._run_cmd("cp -f " + logrotate_conf_path + " " + const.DEST_LOGROTATE_CRON_PATH)
            Setup._run_cmd("chmod 755 " + const.DEST_LOGROTATE_CRON_PATH)
        else:
            raise CsmSetupError("cron failed. %s dir missing." %const.CRON_DIR_HOURLY)

    def _create_cron(self):
        Log.info("Creating First Crontab.")
        os.system('echo "1 0 1 1 1  echo csm" | crontab -u csm -')

    def _logrotate(self):
        """
        Configure logrotate
        """
        setup_info = self.get_data_from_provisioner_cli(const.GET_SETUP_INFO)
        if setup_info and setup_info[const.STORAGE_TYPE] == const.STORAGE_TYPE_VIRTUAL:
            source_logrotate_conf = const.SOURCE_LOGROTATE_PATH_VIRTUAL
        else:
            source_logrotate_conf = const.SOURCE_LOGROTATE_PATH

        if not os.path.exists(const.LOGROTATE_DIR_DEST):
            Setup._run_cmd("mkdir -p " + const.LOGROTATE_DIR_DEST)
        if os.path.exists(const.LOGROTATE_DIR_DEST):
            Setup._run_cmd("cp -f " + source_logrotate_conf + " " + const.CSM_LOGROTATE_DEST)
            Setup._run_cmd("chmod 644 " + const.CSM_LOGROTATE_DEST)
        else:
            raise CsmSetupError("logrotate failed. %s dir missing." %const.LOGROTATE_DIR)

    @staticmethod
    def _set_fqdn_for_nodeid():
        nodes = Setup.get_salt_data(const.PILLAR_GET, const.NODE_LIST_KEY)
        Log.debug("Node ids obtained from salt-call:{nodes}")
        if nodes:
            for each_node in nodes:
                hostname = Setup.get_salt_data(const.PILLAR_GET, f"{const.CLUSTER}:{each_node}:{const.HOSTNAME}")
                Log.debug(f"Setting hostname for {each_node}:{hostname}. Default: {each_node}")
                if hostname:
                    Conf.set(const.CSM_GLOBAL_INDEX, f"{const.MAINTENANCE}.{each_node}",f"{hostname}")
                else:
                    Conf.set(const.CSM_GLOBAL_INDEX, f"{const.MAINTENANCE}.{each_node}",f"{each_node}")
            Conf.save(const.CSM_GLOBAL_INDEX)

    def _set_rmq_node_id(self):
        """
        This method gets the nodes id from provisioner cli and updates
        in the config.
        """
        # Get get node id from provisioner cli and set to config
        node_id_data = Setup.get_data_from_provisioner_cli(const.GET_NODE_ID)
        if node_id_data:
            Conf.set(const.CSM_GLOBAL_INDEX, f"{const.CHANNEL}.{const.NODE1}",
                            f"{const.NODE}{node_id_data[const.MINION_NODE1_ID]}")
            Conf.set(const.CSM_GLOBAL_INDEX, f"{const.CHANNEL}.{const.NODE2}",
                            f"{const.NODE}{node_id_data[const.MINION_NODE2_ID]}")
            Conf.save(const.CSM_GLOBAL_INDEX)
        else:
            raise CsmSetupError(f"Unable to fetch system node ids info.")

    def _set_rmq_cluster_nodes(self):
        """
        This method gets the nodes names of the the rabbitmq cluster and writes
        in the config.
        """
        nodes = []
        nodes_found = False
        try:
            for count in range(0, const.RMQ_CLUSTER_STATUS_RETRY_COUNT):
                cmd_output = Setup._run_cmd(const.RMQ_CLUSTER_STATUS_CMD)
                for line in cmd_output[0].split('\n'):
                    if const.RUNNING_NODES in line:
                        nodes = re.findall(r"rabbit@([-\w]+)", line)
                        nodes_found = True
                if nodes_found:
                    break
                time.sleep(2**count)
            if nodes:
                conf_key = f"{const.CHANNEL}.{const.RMQ_HOSTS}"
                Conf.set(const.CSM_GLOBAL_INDEX, conf_key, nodes)
                Conf.save(const.CSM_GLOBAL_INDEX)
            else:
                raise CsmSetupError(f"Unable to fetch RMQ cluster nodes info.")
        except Exception as e:

            raise CsmSetupError(f"Setting RMQ cluster nodes failed. {e} - {str(traceback.print_exc())}")

    def _set_consul_vip(self):
        """
        This method gets the consul VIP for the current node and sets the
        value in database.yaml config.
        Seting the default values in case of command failure.
        """
        minion_id = None
        consul_host = None
        try:
            minion_id = Setup.get_salt_data_with_exception(const.GRAINS_GET, const.ID)
            if not minion_id:
                Log.logger.warn(f"Unable to fetch minion id for the node." \
                    f"Using {const.MINION_NODE1_ID}.")
                minion_id = const.MINION_NODE1_ID
            consul_vip_cmd = f"{const.CLUSTER}:{minion_id}:{const.NETWROK}:"\
                f"{const.DATA_NW}:{const.ROAMING_IP}"
            consul_host = Setup.get_salt_data_with_exception(const.PILLAR_GET, \
                consul_vip_cmd)
            if consul_host:
                Conf.set(const.DATABASE_INDEX, const.CONSUL_HOST_KEY, consul_host)
                Conf.save(const.DATABASE_INDEX)
        except Exception as e:
            raise CsmSetupError(f"Setting consul host with VIP failed. {e}")

    @classmethod
    def _get_faulty_node_uuid(self):
        """
        This method will get the faulty node uuid from provisioner.
        This uuid will be used to resolve the faulty alerts for replaced node.
        """
        faulty_minion_id = ''
        faulty_node_uuid = ''
        try:
            faulty_minion_id_cmd = "cluster:replace_node:minion_id"
            faulty_minion_id = Setup.get_salt_data_with_exception(const.PILLAR_GET, \
                faulty_minion_id_cmd)
            if not faulty_minion_id:
                Log.logger.warn("Fetching faulty node minion id failed.")
                raise CsmSetupError("Fetching faulty node minion failed.")
            faulty_node_uuid = Setup.get_salt_data_faulty_node_uuid\
                (faulty_minion_id, const.GRAINS_GET, 'node_id')
            if not faulty_node_uuid:
                Log.logger.warn("Fetching faulty node uuid failed.")
                raise CsmSetupError("Fetching faulty node uuid failed.")
            return faulty_node_uuid
        except Exception as e:
            Log.logger.warn(f"Fetching faulty node uuid failed. {e}")
            raise CsmSetupError(f"Fetching faulty node uuid failed. {e}")


    def _resolve_faulty_node_alerts(self, node_id):
        """
        This method resolves all the alerts for a fault replaced node.
        """
        try:
            conf = GeneralConfig(Yaml(const.DATABASE_CONF).load())
            db = DataBaseProvider(conf)
            alerts = []
            if db:
                loop = asyncio.get_event_loop()
                alerts_repository = AlertRepository(db)
                alerts = loop.run_until_complete\
                    (alerts_repository.retrieve_unresolved_by_node_id(node_id))
                if alerts:
                    for alert in alerts:
                        if not const.ENCLOSURE in alert.module_name:
                            alert.acknowledged = AlertModel.acknowledged.to_native(True)
                            alert.resolved = AlertModel.resolved.to_native(True)
                            loop.run_until_complete(alerts_repository.update(alert))
                else:
                    Log.logger.warn(f"No alerts found for node id: {node_id}")
            else:
                raise CsmSetupError("csm_setup refresh_config failed. Unbale to load db.")
        except Exception as ex:
            raise CsmSetupError(f"Refresh Context: Resolving of alerts failed. {ex}")

    def set_unsupported_feature_info(self):
        """
        This method stores CSM unsupported features in two ways:
        1. It first gets all the unsupported features lists of the components,
        which CSM interacts with. Add all these features as CSM unsupported
        features. The list of components, CSM interacts with, is
        stored in csm.conf file. So if there is change in name of any
        component, csm.conf file must be updated accordingly.
        2. Installation/envioronment type and its mapping with CSM unsupported
        features are maintained in unsupported_feature_schema. Based on the
        installation/environment type received as argument, CSM unsupported
        features can be stored.
        """
        def get_component_list_from_features_endpoints():
            feature_endpoints = Json(const.FEATURE_ENDPOINT_MAPPING_SCHEMA).load()
            component_list = [feature for v in feature_endpoints.values() for feature in v.get(const.DEPENDENT_ON)]
            return list(set(component_list))

        try:
            self._setup_info  = self.get_data_from_provisioner_cli(const.GET_SETUP_INFO)
            unsupported_feature_instance = unsupported_features.UnsupportedFeaturesDB()
            self._loop = asyncio.get_event_loop()
            components_list = get_component_list_from_features_endpoints()
            unsupported_features_list = []
            for component in components_list:
                unsupported = self._loop.run_until_complete(
                    unsupported_feature_instance.get_unsupported_features(component_name=component))
                for feature in unsupported:
                    unsupported_features_list.append(feature.get(const.FEATURE_NAME))

            csm_unsupported_feature = Json(const.UNSUPPORTED_FEATURE_SCHEMA).load()

            for setup in csm_unsupported_feature[const.SETUP_TYPES]:
                if setup[const.NAME] == self._setup_info[const.STORAGE_TYPE]:
                    unsupported_features_list.extend(setup[const.UNSUPPORTED_FEATURES])
            unsupported_features_list = list(set(unsupported_features_list))
            unique_unsupported_features_list = list(filter(None, unsupported_features_list))
            if unique_unsupported_features_list:
                self._loop.run_until_complete(unsupported_feature_instance.store_unsupported_features(
                    component_name=str(const.CSM_COMPONENT_NAME), features=unique_unsupported_features_list))
            else:
                Log.info("Unsupported features list is empty.")
        except Exception as e_:
            Log.error(f"Error in storing unsupported features: {e_}")
            # TODO: Suppressing the error for now.
            # raise CsmSetupError(f"Error in storing unsupported features: {e_}")

    def _configure_system_auto_restart(self):
        """
        Check's System Installation Type an dUpdate the Service File
        Accordingly.
        :return: None
        """
        is_auto_restart_required = list()
        if self._setup_info:
            for each_key in self._setup_info:
                comparison_data = const.EDGE_INSTALL_TYPE.get(each_key, None)
                #Check Key Exists:
                if comparison_data is None:
                    Log.logger.warn(f"Edge Installation missing key {each_key}")
                    continue
                if isinstance(comparison_data, list):
                    data_list = []
                    for data in comparison_data:
                        data_list.append(data.upper())
                    if self._setup_info[each_key].upper() in data_list:
                        is_auto_restart_required.append(False)
                    else:
                        is_auto_restart_required.append(True)
                elif str(self._setup_info[each_key]).upper() == str(comparison_data).upper():
                    is_auto_restart_required.append(False)
                else:
                    is_auto_restart_required.append(True)
        else:
            Log.logger.warn("Setup info does not exist.")
            is_auto_restart_required.append(True)
        if any(is_auto_restart_required):
            Log.logger.debug("Updating All setup file for Auto Restart on "
                             "Failure")
            Setup._update_service_file("#< RESTART_OPTION >",
                                      "Restart=on-failure")
            Setup._run_cmd("systemctl daemon-reload")

    @staticmethod
    def _update_service_file(key, value):
        """
        Update CSM Agent and CSM Web service Files Depending on Job Type of
        Setup.
        """
        for each_service_file in const.CSM_SERVICE_FILES:
            service_file_data = Text(each_service_file).load()
            if not service_file_data:
                Log.logger.warn(f"File {each_service_file} not updated.")
                continue
            data = service_file_data.replace(key, value)
            Text(each_service_file).dump(data)

# TODO: Devide changes in backend and frontend
# TODO: Optimise use of args for like product, force, component
class CsmSetup(Setup):
    def __init__(self):
        super(CsmSetup, self).__init__()
        self._replacement_node_flag = os.environ.get("REPLACEMENT_NODE") == "true"
        if self._replacement_node_flag:
            Log.info("REPLACEMENT_NODE flag is set")

    def _verify_args(self, args):
        """
        Verify args for actions
        """
        if "Product" in args.keys() and args["Product"] != "cortx":
            raise Exception("Not implemented for Product %s" %args["Product"])
        if "Component" in args.keys() and args["Component"] != "all":
            raise Exception("Not implemented for Component %s" %args["Component"])
        if "f" in args.keys() and args["f"] is True:
            raise Exception("Not implemented for force action")

    def post_install(self, args):
        """
        Perform post-install for csm
            : Configure csm user
            : Add Permission for csm user
        Post install is used after just all rpms are install but
        no service are started
        """
        try:
            self._verify_args(args)
            self._config_user()
            self.set_unsupported_feature_info()
            self._configure_system_auto_restart()

        except Exception as e:
            raise CsmSetupError(f"csm_setup post_install failed. Error: {e} - {str(traceback.print_exc())}")

    def config(self, args):
        """
        Perform configuration for csm
            : Move conf file to etc
        Config is used to move update conf files one time configuration
        """
        try:
            self._verify_args(args)
            if not self._replacement_node_flag:
                self.Config.create(args)
        except Exception as e:
            raise CsmSetupError(f"csm_setup config failed. Error: {e} - {str(traceback.print_exc())}")

    def init(self, args):
        """
        Check and move required configuration file
        Init is used after all dependency service started
        """
        try:
            self._verify_args(args)
            self.Config.load()
            self._config_user_permission()
            if not self._replacement_node_flag:
                self._set_rmq_cluster_nodes()
                #TODO: Adding this implementation in try..except block to avoid build failure
                # This workaround will be fixed once JIRA ticket #10551 is resolved
                try:
                    self._set_rmq_node_id()
                except Exception as e:
                    Log.error(f"Failed to fetch system node ids info from provisioner cli.- {e}")
                self._set_consul_vip()
            self.ConfigServer.reload()
            self._rsyslog()
            self._logrotate()
            self._rsyslog_common()
            Setup._set_fqdn_for_nodeid()
            self._create_cron()
            ha_check = Conf.get(const.CSM_GLOBAL_INDEX, "HA.enabled")
            if ha_check:
                self._config_cluster(args)
        except Exception as e:
            raise CsmSetupError(f"csm_setup init failed. Error: {e} - {str(traceback.print_exc())}")

    def reset(self, args):
        """
        Reset csm configuraion
        Soft: Soft Reset is used to restrat service with log cleanup
            - Cleanup all log
            - Reset conf
            - Restart service
        Hard: Hard reset is used to remove all configuration used by csm
            - Stop service
            - Cleanup all log
            - Delete all Dir created by csm
            - Cleanup Job
            - Disable csm service
            - Delete csm user
        """
        try:
            self._verify_args(args)
            if args["hard"]:
                self.Config.load()
                self.ConfigServer.stop()
                self._log_cleanup()
                self._config_user_permission(reset=True)
                self.Config.delete()
                self._config_user(reset=True)
            else:
                self.Config.reset()
                self.ConfigServer.restart()
        except Exception as e:
            raise CsmSetupError("csm_setup reset failed. Error: %s" %e)

    def refresh_config(self, args):
        """
        Refresh context for CSM
        """
        try:
            node_id = self._get_faulty_node_uuid()
            self._resolve_faulty_node_alerts(node_id)
            Log.logger.info(f"Resolved and acknowledged all the faulty node : {node_id} alerts")
        except Exception as e:
            raise CsmSetupError("csm_setup refresh_config failed. Error: %s" %e)<|MERGE_RESOLUTION|>--- conflicted
+++ resolved
@@ -426,12 +426,8 @@
             setup_info = self.get_data_from_provisioner_cli(const.GET_SETUP_INFO)
         except ProvisionerCliError as e:
             Log.warn(f"Salt command failed {e}")
-<<<<<<< HEAD
         if setup_info and setup_info.get(const.STORAGE_TYPE) == const.STORAGE_TYPE_VIRTUAL:
             logrotate_conf = const.CLEANUP_LOGROTATE_PATH_VIRTUAL
-=======
-        if setup_info.get(const.STORAGE_TYPE) == const.STORAGE_TYPE_VIRTUAL:
->>>>>>> b8f9f016
             cron_conf = const.SOURCE_CRON_PATH_VIRTUAL
         else:
             cron_conf = const.SOURCE_CRON_PATH
