--- conflicted
+++ resolved
@@ -685,11 +685,7 @@
         try:
             self._verify_args(args)
             self._config_user()
-<<<<<<< HEAD
-=======
             self.set_unsupported_feature_info()
-            self._cleanup_job()
->>>>>>> 0c65490c
             self._configure_system_auto_restart()
             
         except Exception as e:
