# CORTX-CSM: CORTX Management web and CLI interface.
# Copyright (c) 2020 Seagate Technology LLC and/or its Affiliates
# This program is free software: you can redistribute it and/or modify
# it under the terms of the GNU Affero General Public License as published
# by the Free Software Foundation, either version 3 of the License, or
# (at your option) any later version.
# This program is distributed in the hope that it will be useful,
# but WITHOUT ANY WARRANTY; without even the implied warranty of
# MERCHANTABILITY or FITNESS FOR A PARTICULAR PURPOSE. See the
# GNU Affero General Public License for more details.
# You should have received a copy of the GNU Affero General Public License
# along with this program. If not, see <https://www.gnu.org/licenses/>.
# For any questions about this software or licensing,
# please email opensource@seagate.com or cortx-questions@seagate.com.

import os
import sys
import crypt
import pwd
import grp
import errno
import shlex
import json
from cortx.utils.log import Log
from csm.common.conf import Conf
from csm.common.payload import Yaml
from csm.core.blogic import const
from csm.common.process import SimpleProcess
from csm.common.errors import CsmSetupError, InvalidRequest
from csm.core.blogic.csm_ha import CsmResourceAgent
from csm.common.ha_framework import PcsHAFramework
from csm.common.cluster import Cluster
from csm.core.agent.api import CsmApi
import re
import time
import traceback
import asyncio
from csm.core.blogic.models.alerts import AlertModel
from csm.core.services.alerts import AlertRepository
from cortx.utils.schema.payload import Json
from cortx.utils.data.db.db_provider import (DataBaseProvider, GeneralConfig)
from csm.common.payload import Text
from cortx.utils.product_features import unsupported_features

# try:
#     from salt import client
# except ModuleNotFoundError:
client = None

class InvalidPillarDataError(InvalidRequest):
    pass
class PillarDataFetchError(InvalidRequest):
    pass

class ProvisionerCliError(InvalidRequest):
    pass


class Setup:
    def __init__(self):
        self._user = const.NON_ROOT_USER
        self._password = crypt.crypt(const.NON_ROOT_USER_PASS, "22")
        self._uid = self._gid = -1
        self._setup_info = dict()

    @staticmethod
    def _run_cmd(cmd):
        """
        Run command and throw error if cmd failed
        """
        try:
            _err = ""
            _proc = SimpleProcess(cmd)
            _output, _err, _rc = _proc.run(universal_newlines=True)
            if _rc != 0:
                raise
            return _output, _err, _rc
        except Exception as e:
            raise CsmSetupError("Csm setup is failed Error: %s %s" %(e,_err))

    def _is_user_exist(self):
        """
        Check if user exists
        """
        try:
            u = pwd.getpwnam(self._user)
            self._uid = u.pw_uid
            self._gid = u.pw_gid
            return True
        except KeyError as err:
            return False

    @staticmethod
    def _is_group_exist(user_group):
        """
        Check if user group exists
        """
        try:
            grp.getgrnam(user_group)
            return True
        except KeyError as err:
            return False

    @staticmethod
    def get_salt_data(method, key):
        try:
            process = SimpleProcess(f"salt-call {method} {key} --out=json")
            stdout, stderr, rc = process.run()
        except Exception as e:
            Log.logger.warn(f"Error in command execution : {e}")
        if stderr:
            Log.logger.warn(stderr)
        res = stdout.decode('utf-8')
        if rc == 0 and res != "":
            result = json.loads(res)
            return result[const.LOCAL]

    @staticmethod
    def get_salt_data_with_exception(method, key):
        try:
            process = SimpleProcess(f"salt-call {method} {key} --out=json")
            stdout, stderr, rc = process.run()
        except Exception as e:
            raise PillarDataFetchError(f"Error in command execution : {e}")
        if stderr:
            raise PillarDataFetchError(stderr)
        res = stdout.decode('utf-8')
        if rc == 0 and res != "":
            result = json.loads(res)
            return result[const.LOCAL]

    @staticmethod
    def get_salt_data_faulty_node_uuid(minion_id, method, key):
        try:
            process = SimpleProcess(f"salt {minion_id} {method} {key} --out=json")
            stdout, stderr, rc = process.run()
        except Exception as e:
            raise PillarDataFetchError(f"Error in command execution : {e}")
        if stderr:
            raise PillarDataFetchError(stderr)
        res = stdout.decode('utf-8')
        if rc == 0 and res != "":
            result = json.loads(res)
            return result[minion_id]

    @staticmethod
    def get_data_from_provisioner_cli(method, output_format="json"):
        try:
            process = SimpleProcess(f"provisioner {method} --out={output_format}")
            stdout, stderr, rc = process.run()
        except Exception as e:
            raise ProvisionerCliError(f"Error in command execution : {e}")
        if stderr:
            raise ProvisionerCliError(stderr)
        res = stdout.decode('utf-8')
        if rc == 0 and res != "":
            result = json.loads(res)
            return result[const.RET]

    def _check_if_dir_exist_remote_host(self, dir, host):
        try:
            process = SimpleProcess("ssh "+ host +" ls "+ dir)
            stdout, stderr, rc = process.run()
        except Exception as e:
            Log.logger.warn(f"Error in command execution : {e}")
        if stderr:
            Log.logger.warn(stderr)
        if rc == 0:
            return True

    def _create_ssh_config(self, path, private_key):
        ssh_config = '''Host *
    User {user}
    UserKnownHostsFile /dev/null
    StrictHostKeyChecking no
    IdentityFile {private_key}
    IdentitiesOnly yes
    LogLevel ERROR'''.format(user=self._user, private_key=private_key )
        try:
            with open(path, "w") as fh:
                fh.write(ssh_config)
        except OSError as err:
            if err.errno != errno.EEXIST: raise

    def _passwordless_ssh(self, home_dir):
        """
        make passwordless ssh to nodes
        """
        Setup._run_cmd("mkdir "+os.path.join(home_dir, const.SSH_DIR))
        cmd = shlex.split("ssh-keygen -N '' -f "+os.path.join(home_dir, const.SSH_PRIVATE_KEY))
        Setup._run_cmd(cmd)
        self._create_ssh_config(os.path.join(home_dir, const.SSH_CONFIG), os.path.join(home_dir, const.SSH_PRIVATE_KEY))
        Setup._run_cmd("cp "+os.path.join(home_dir, const.SSH_PUBLIC_KEY)+" " +
                                                     os.path.join(home_dir, const.SSH_AUTHORIZED_KEY))
        Setup._run_cmd("chown -R "+self._user+":"+self._user+" "+os.path.join(home_dir, const.SSH_DIR))
        Setup._run_cmd("chmod 400 "+os.path.join(const.CSM_USER_HOME, const.SSH_PRIVATE_KEY))

    def _config_user(self, reset=False):
        """
        Check user already exist and create if not exist
        If reset true then delete user
        """
        if not reset:
            if not self._is_user_exist():
                Setup._run_cmd("useradd -d "+const.CSM_USER_HOME+" -p "+self._password+" "+ self._user)
                Setup._run_cmd("usermod -aG wheel " + self._user)
                if not self._is_user_exist():
                    raise CsmSetupError("Unable to create %s user" % self._user)
                node_name = Setup.get_salt_data(const.GRAINS_GET, "id")
                primary = Setup.get_salt_data(const.GRAINS_GET, "roles")
                if ( node_name is None or const.PRIMARY_ROLE in primary):
                    self._passwordless_ssh(const.CSM_USER_HOME)
                nodes = Setup.get_salt_data(const.PILLAR_GET, const.NODE_LIST_KEY)
                if ( primary and const.PRIMARY_ROLE in primary and nodes is not None and len(nodes) > 1 ):
                    nodes.remove(node_name)
                    for node in nodes:
                        if (self._check_if_dir_exist_remote_host(const.CSM_USER_HOME, node)):
                            Setup._run_cmd("scp -pr "+os.path.join(const.CSM_USER_HOME, const.SSH_DIR)+" "+
                                      node+":"+const.CSM_USER_HOME)
                            Setup._run_cmd(" ssh "+node+" chown -R "+self._user+":"+self._user+" "+
                                                 os.path.join(const.CSM_USER_HOME, const.SSH_DIR) )
        else:
            if self._is_user_exist():
                Setup._run_cmd("userdel -r " +self._user)
        if self._is_user_exist() and Setup._is_group_exist(const.HA_CLIENT_GROUP):
            Setup._run_cmd(f"usermod -a -G {const.HA_CLIENT_GROUP}  {self._user}")

    def _config_user_permission_set(self, bundle_path, crt, key):
        """
        Set User Permission
        """
        log_path = Conf.get(const.CSM_GLOBAL_INDEX, "Log.log_path")
        os.makedirs(const.CSM_CONF_PATH, exist_ok=True)
        os.makedirs(const.CSM_PIDFILE_PATH, exist_ok=True)
        os.makedirs(log_path, exist_ok=True)
        os.makedirs(bundle_path, exist_ok=True)
        os.makedirs(const.CSM_TMP_FILE_CACHE_DIR, exist_ok=True)
        Setup._run_cmd("setfacl -R -m u:" + self._user + ":rwx " + const.CSM_PATH)
        Setup._run_cmd("setfacl -R -m u:" + self._user + ":rwx " + const.CSM_TMP_FILE_CACHE_DIR)
        Setup._run_cmd("setfacl -R -m u:" + self._user + ":rwx " + bundle_path)
        Setup._run_cmd("setfacl -R -m u:" + self._user + ":rwx " + log_path)
        Setup._run_cmd("setfacl -R -m u:" + self._user + ":rwx " + const.CSM_CONF_PATH)
        Setup._run_cmd("setfacl -R -m u:" + self._user + ":rwx " + const.CSM_PIDFILE_PATH)
        Setup._run_cmd("setfacl -R -b " + const.CSM_USER_HOME)
        Setup._run_cmd("setfacl -m u:" + self._user + ":rwx " + crt)
        Setup._run_cmd("setfacl -m u:" + self._user + ":rwx " + key)

    def _config_user_permission_unset(self, bundle_path):
        """
        Unset user permission
        """
        Setup._run_cmd("rm -rf " + const.CSM_TMP_FILE_CACHE_DIR)
        Setup._run_cmd("rm -rf " + bundle_path)
        Setup._run_cmd("rm -rf " + const.CSM_PIDFILE_PATH)


    def _config_user_permission(self, reset=False):
        """
        Create user and allow permission for csm resources
        """
        bundle_path = Conf.get(const.CSM_GLOBAL_INDEX, "SUPPORT_BUNDLE.bundle_path")
        crt = Conf.get(const.CSM_GLOBAL_INDEX, "HTTPS.certificate_path")
        key = Conf.get(const.CSM_GLOBAL_INDEX, "HTTPS.private_key_path")
        if not reset:
            self._config_user_permission_set(bundle_path, crt, key)
        else:
            self._config_user_permission_unset(bundle_path)

    class Config:
        """
        Action for csm config
            create: Copy configuraion file
            load: Load configuraion file
            reset: Reset configuraion file
            delete: Delete configuration file
        """

        @staticmethod
        def store_encrypted_password(conf_data):
            # read username's and password's for S3 and RMQ
            open_ldap_credentials = Setup.get_salt_data_with_exception(const.PILLAR_GET, const.OPENLDAP)
            # Edit Current Config File.
            if open_ldap_credentials and type(open_ldap_credentials) is dict:
                conf_data[const.S3][const.LDAP_LOGIN] = open_ldap_credentials.get(
                                                    const.IAM_ADMIN, {}).get(const.USER)
                conf_data[const.S3][const.LDAP_PASSWORD] = open_ldap_credentials.get(
                                                    const.IAM_ADMIN, {}).get(const.SECRET)
            else:
                raise InvalidPillarDataError(f"failed to get pillar data for {const.OPENLDAP}")
            sspl_config = Setup.get_salt_data_with_exception(const.PILLAR_GET, const.SSPL)
            if sspl_config and type(sspl_config) is dict:
                conf_data[const.CHANNEL][const.USERNAME] = sspl_config.get(const.USERNAME)
                conf_data[const.CHANNEL][const.PASSWORD] = sspl_config.get(const.PASSWORD)
            else:
                raise InvalidPillarDataError(f"failed to get pillar data for {const.SSPL}")
            cluster_id =  Setup.get_salt_data_with_exception(const.GRAINS_GET, const.CLUSTER_ID)
            provisioner_data = conf_data[const.PROVISIONER]
            provisioner_data[const.CLUSTER_ID] = cluster_id
            conf_data[const.PROVISIONER] = provisioner_data

        @staticmethod
        def create(args):
            """
            This Function Creates the CSM Conf File on Required Location.
            :return:
            """
            csm_conf_target_path = os.path.join(const.CSM_CONF_PATH, const.CSM_CONF_FILE_NAME)
            csm_conf_path = os.path.join(const.CSM_SOURCE_CONF_PATH, const.CSM_CONF_FILE_NAME)
            # Read Current CSM Config FIle.
            conf_file_data = Yaml(csm_conf_path).load()
            if conf_file_data:
                if args[const.DEBUG]:
                    conf_file_data[const.DEPLOYMENT] = {const.MODE : const.DEV}
                else:
                    Setup.Config.store_encrypted_password(conf_file_data)
                    # Update the Current Config File.
                    Yaml(csm_conf_path).dump(conf_file_data)
                Setup._run_cmd(f"cp -rn {const.CSM_SOURCE_CONF_PATH} {const.ETC_PATH}")
                if args[const.DEBUG]:
                    Yaml(csm_conf_target_path).dump(conf_file_data)
            else:
                raise CsmSetupError(f"Unable to load CSM config. Path:{csm_conf_path}")

        @staticmethod
        def load():
            csm_conf_target_path = os.path.join(const.CSM_CONF_PATH, const.CSM_CONF_FILE_NAME)
            if not os.path.exists(csm_conf_target_path):
                raise CsmSetupError("%s file is missing for csm setup" %const.CSM_CONF_FILE_NAME)
            Conf.load(const.CSM_GLOBAL_INDEX, Yaml(csm_conf_target_path))
            """
            Loading databse config
            """
            Setup.Config.load_db()

        @staticmethod
        def load_db():
            db_conf_target_path = os.path.join(const.CSM_CONF_PATH, const.DB_CONF_FILE_NAME)
            if not os.path.exists(db_conf_target_path):
                raise CsmSetupError("%s file is missing for csm setup" %const.DB_CONF_FILE_NAME)
            Conf.load(const.DATABASE_INDEX, Yaml(db_conf_target_path))

        @staticmethod
        def delete():
            Setup._run_cmd("rm -rf " + const.CSM_CONF_PATH)

        @staticmethod
        def reset():
            os.makedirs(const.CSM_CONF_PATH, exist_ok=True)
            Setup._run_cmd("cp -rf " +const.CSM_SOURCE_CONF_PATH+ " " +const.ETC_PATH)

    def _config_cluster(self, args):
        """
        Instantiation of csm cluster with resources
        Create csm user
        """
        self._csm_resources = Conf.get(const.CSM_GLOBAL_INDEX, "HA.resources")
        self._csm_ra = {
            "csm_resource_agent": CsmResourceAgent(self._csm_resources)
        }
        self._ha_framework = PcsHAFramework(self._csm_ra)
        self._cluster = Cluster(const.INVENTORY_FILE, self._ha_framework)
        self._cluster.init(args['f'])
        CsmApi.set_cluster(self._cluster)

    def _log_cleanup(self):
        """
        Delete all logs
        """
        log_path = Conf.get(const.CSM_GLOBAL_INDEX, "Log.log_path")
        Setup._run_cmd("rm -rf " +log_path)

    class ConfigServer:
        """
        Manage Csm service
            stop: Stop csm service
            restart: restart csm service
            reload: reload systemd deamon
        """

        @staticmethod
        def stop():
            _proc = SimpleProcess("systemctl is-active csm_agent")
            _output_agent, _err_agent, _rc_agent = _proc.run(universal_newlines=True)
            _proc = SimpleProcess("systemctl is-active csm_web")
            _output_web, _err_web, _rc_web = _proc.run(universal_newlines=True)
            if _rc_agent == 0:
                _proc = SimpleProcess("systemctl stop csm_agent")
                _output_agent, _err_agent, _rc_agent = _proc.run(universal_newlines=True)
            if _rc_web == 0:
                _proc = SimpleProcess("systemctl stop csm_web")
                _output_agent, _err_agent, _rc_agent = _proc.run(universal_newlines=True)

        @staticmethod
        def reload():
            Setup._run_cmd("systemctl daemon-reload")

        @staticmethod
        def restart():
            _proc = SimpleProcess("systemctl is-active csm_agent")
            _output_agent, _err_agent, _rc_agent = _proc.run(universal_newlines=True)
            _proc = SimpleProcess("systemctl is-active csm_web")
            _output_web, _err_web, _rc_web = _proc.run(universal_newlines=True)
            if _rc_agent == 0:
                Setup._run_cmd("systemctl restart csm_agent")
            if _rc_web == 0:
                Setup._run_cmd("systemctl restart csm_web")

    def _rsyslog(self):
        """
        Configure rsyslog
        """
        if os.path.exists(const.RSYSLOG_DIR):
            Setup._run_cmd("cp -f " +const.SOURCE_RSYSLOG_PATH+ " " +const.RSYSLOG_PATH)
            Setup._run_cmd("cp -f " +const.SOURCE_SUPPORT_BUNDLE_CONF+ " " +const.SUPPORT_BUNDLE_CONF)
            Setup._run_cmd("systemctl restart rsyslog")
        else:
            raise CsmSetupError("rsyslog failed. %s directory missing." %const.RSYSLOG_DIR)

    def _rsyslog_common(self):
        """
        Configure common rsyslog and logrotate
        Also cleanup statsd
        """
        setup_info = self.get_data_from_provisioner_cli(const.GET_SETUP_INFO)
        if setup_info[const.STORAGE_TYPE] == const.STORAGE_TYPE_VIRTUAL:
            logrotate_conf = const.CLEANUP_LOGROTATE_PATH_VIRTUAL
            cron_conf = const.SOURCE_CRON_PATH_VIRTUAL
        else:
            logrotate_conf = const.CLEANUP_LOGROTATE_PATH
            cron_conf = const.SOURCE_CRON_PATH
        if os.path.exists(const.LOGROTATE_DIR):
            Setup._run_cmd("cp -f " + logrotate_conf + " " + const.CLEANUP_LOGROTATE_DEST)
        else:
            raise CsmSetupError("logrotate failed. %s dir missing." % const.LOGROTATE_DIR)
        if os.path.exists(const.CRON_DIR):
            Setup._run_cmd("cp -f " + cron_conf + " " + const.DEST_CRON_PATH)
        else:
            raise CsmSetupError("cron failed. %s dir missing." %const.CRON_DIR)

    def _logrotate(self):
        """
        Configure logrotate
        """
        setup_info = self.get_data_from_provisioner_cli(const.GET_SETUP_INFO)
        if setup_info[const.STORAGE_TYPE] == const.STORAGE_TYPE_VIRTUAL:
            source_logrotate_conf = const.SOURCE_LOGROTATE_PATH_VIRTUAL
            cleanup_logrotate_conf = const.CLEANUP_LOGROTATE_PATH_VIRTUAL
        else:
            source_logrotate_conf = const.SOURCE_LOGROTATE_PATH
            cleanup_logrotate_conf = const.CLEANUP_LOGROTATE_PATH
        if os.path.exists(const.LOGROTATE_DIR):
            Setup._run_cmd("cp -f " + source_logrotate_conf + " " + const.SOURCE_LOGROTATE_DEST)
            Setup._run_cmd("cp -f " + cleanup_logrotate_conf + " " + const.CLEANUP_LOGROTATE_DEST)
            Setup._run_cmd("chmod 644 " + const.SOURCE_LOGROTATE_DEST)
            Setup._run_cmd("chmod 644 " + const.CLEANUP_LOGROTATE_DEST)
        else:
            raise CsmSetupError("logrotate failed. %s dir missing." %const.LOGROTATE_DIR)

    def _set_rmq_node_id(self):
        """
        This method gets the nodes id from provisioner cli and updates
        in the config.
        """
        # Get get node id from provisioner cli and set to config
        node_id_data = Setup.get_data_from_provisioner_cli(const.GET_NODE_ID)
        if node_id_data:
            Conf.set(const.CSM_GLOBAL_INDEX, f"{const.CHANNEL}.{const.NODE1}",
                            f"{const.NODE}{node_id_data[const.MINION_NODE1_ID]}")
            Conf.set(const.CSM_GLOBAL_INDEX, f"{const.CHANNEL}.{const.NODE2}",
                            f"{const.NODE}{node_id_data[const.MINION_NODE2_ID]}")
            Conf.save(const.CSM_GLOBAL_INDEX)
        else:
            raise CsmSetupError(f"Unable to fetch system node ids info.")

    def _set_rmq_cluster_nodes(self):
        """
        This method gets the nodes names of the the rabbitmq cluster and writes
        in the config.
        """
        nodes = []
        nodes_found = False
        try:
            for count in range(0, const.RMQ_CLUSTER_STATUS_RETRY_COUNT):
                cmd_output = Setup._run_cmd(const.RMQ_CLUSTER_STATUS_CMD)
                for line in cmd_output[0].split('\n'):
                    if const.RUNNING_NODES in line:
                        nodes = re.findall(r"rabbit@([-\w]+)", line)
                        nodes_found = True
                if nodes_found:
                    break
                time.sleep(2**count)
            if nodes:
                conf_key = f"{const.CHANNEL}.{const.RMQ_HOSTS}"
                Conf.set(const.CSM_GLOBAL_INDEX, conf_key, nodes)
                Conf.save(const.CSM_GLOBAL_INDEX)
            else:
                raise CsmSetupError(f"Unable to fetch RMQ cluster nodes info.")
        except Exception as e:

            raise CsmSetupError(f"Setting RMQ cluster nodes failed. {e} - {str(traceback.print_exc())}")

    def _set_consul_vip(self):
        """
        This method gets the consul VIP for the current node and sets the
        value in database.yaml config.
        Seting the default values in case of command failure.
        """
        minion_id = None
        consul_host = None
        try:
            minion_id = Setup.get_salt_data_with_exception(const.GRAINS_GET, const.ID)
            if not minion_id:
                Log.logger.warn(f"Unable to fetch minion id for the node." \
                    f"Using {const.MINION_NODE1_ID}.")
                minion_id = const.MINION_NODE1_ID
            consul_vip_cmd = f"{const.CLUSTER}:{minion_id}:{const.NETWROK}:"\
                f"{const.DATA_NW}:{const.ROAMING_IP}"
            consul_host = Setup.get_salt_data_with_exception(const.PILLAR_GET, \
                consul_vip_cmd)
            if consul_host:
                Conf.set(const.DATABASE_INDEX, const.CONSUL_HOST_KEY, consul_host)
                Conf.save(const.DATABASE_INDEX)
        except Exception as e:
            raise CsmSetupError(f"Setting consul host with VIP failed. {e}")

    @classmethod
    def _get_faulty_node_uuid(self):
        """
        This method will get the faulty node uuid from provisioner.
        This uuid will be used to resolve the faulty alerts for replaced node.
        """
        faulty_minion_id = ''
        faulty_node_uuid = ''
        try:
            faulty_minion_id_cmd = "cluster:replace_node:minion_id"
            faulty_minion_id = Setup.get_salt_data_with_exception(const.PILLAR_GET, \
                faulty_minion_id_cmd)
            if not faulty_minion_id:
                Log.logger.warn("Fetching faulty node minion id failed.")
                raise CsmSetupError("Fetching faulty node minion failed.")
            faulty_node_uuid = Setup.get_salt_data_faulty_node_uuid\
                (faulty_minion_id, const.GRAINS_GET, 'node_id')
            if not faulty_node_uuid:
                Log.logger.warn("Fetching faulty node uuid failed.")
                raise CsmSetupError("Fetching faulty node uuid failed.")
            return faulty_node_uuid
        except Exception as e:
            Log.logger.warn(f"Fetching faulty node uuid failed. {e}")
            raise CsmSetupError(f"Fetching faulty node uuid failed. {e}")


    def _resolve_faulty_node_alerts(self, node_id):
        """
        This method resolves all the alerts for a fault replaced node.
        """
        try:
            conf = GeneralConfig(Yaml(const.DATABASE_CONF).load())
            db = DataBaseProvider(conf)
            alerts = []
            if db:
                loop = asyncio.get_event_loop()
                alerts_repository = AlertRepository(db)
                alerts = loop.run_until_complete\
                    (alerts_repository.retrieve_unresolved_by_node_id(node_id))
                if alerts:
                    for alert in alerts:
                        if not const.ENCLOSURE in alert.module_name:
                            alert.acknowledged = AlertModel.acknowledged.to_native(True)
                            alert.resolved = AlertModel.resolved.to_native(True)
                            loop.run_until_complete(alerts_repository.update(alert))
                else:
                    Log.logger.warn(f"No alerts found for node id: {node_id}")
            else:
                raise CsmSetupError("csm_setup refresh_config failed. Unbale to load db.")
        except Exception as ex:
            raise CsmSetupError(f"Refresh Context: Resolving of alerts failed. {ex}")

    def set_unsupported_feature_info(self):
        """
        This method stores CSM unsupported features in two ways:
        1. It first gets all the unsupported features lists of the components,
        which CSM interacts with. Add all these features as CSM unsupported
        features. The list of components, CSM interacts with, is
        stored in csm.conf file. So if there is change in name of any
        component, csm.conf file must be updated accordingly.
        2. Installation/envioronment type and its mapping with CSM unsupported
        features are maintained in unsupported_feature_schema. Based on the
        installation/environment type received as argument, CSM unsupported
        features can be stored.
        """
        def get_component_list_from_features_endpoints():
            feature_endpoints = Json(const.FEATURE_ENDPOINT_MAPPING_SCHEMA).load()
            component_list = [feature for v in feature_endpoints.values() for feature in v.get(const.DEPENDENT_ON)]
            return list(set(component_list))

        try:
            self._setup_info  = self.get_data_from_provisioner_cli(const.GET_SETUP_INFO)
            unsupported_feature_instance = unsupported_features.UnsupportedFeaturesDB()
            self._loop = asyncio.get_event_loop()
            components_list = get_component_list_from_features_endpoints()
            unsupported_features_list = []
            for component in components_list:
                unsupported = self._loop.run_until_complete(
                    unsupported_feature_instance.get_unsupported_features(component_name=component))
                for feature in unsupported:
                    unsupported_features_list.append(feature.get(const.FEATURE_NAME))

            csm_unsupported_feature = Json(const.UNSUPPORTED_FEATURE_SCHEMA).load()

            for setup in csm_unsupported_feature[const.SETUP_TYPES]:
                if setup[const.NAME] == self._setup_info[const.STORAGE_TYPE]:
                    unsupported_features_list.extend(setup[const.UNSUPPORTED_FEATURES])
            unsupported_features_list = list(set(unsupported_features_list))
            unique_unsupported_features_list = list(filter(None, unsupported_features_list))
            if unique_unsupported_features_list:
                self._loop.run_until_complete(unsupported_feature_instance.store_unsupported_features(
                    component_name=str(const.CSM_COMPONENT_NAME), features=unique_unsupported_features_list))
            else:
                Log.info("Unsupported features list is empty.")
        except Exception as e_:
            Log.error(f"Error in storing unsupported features: {e_}")
            # TODO: Suppressing the error for now.
            # raise CsmSetupError(f"Error in storing unsupported features: {e_}")

    def _configure_system_auto_restart(self):
        """
        Check's System Installation Type an dUpdate the Service File
        Accordingly.
        :return: None
        """
        is_auto_restart_required = list()
        if self._setup_info:
            for each_key in self._setup_info:
                comparison_data = const.EDGE_INSTALL_TYPE.get(each_key, None)
                #Check Key Exists:
                if comparison_data is None:
                    Log.logger.warn(f"Edge Installation missing key {each_key}")
                    continue
                if isinstance(comparison_data, list):
                    if self._setup_info[each_key] in comparison_data:
                        is_auto_restart_required.append(False)
                    else:
                        is_auto_restart_required.append(True)
                elif self._setup_info[each_key] == comparison_data:
                    is_auto_restart_required.append(False)
                else:
                    is_auto_restart_required.append(True)
        else:
            Log.logger.warn("Setup info does not exist.")
            is_auto_restart_required.append(True)
        if any(is_auto_restart_required):
            Log.logger.debug("Updating All setup file for Auto Restart on "
                             "Failure")
            Setup._update_service_file("#< RESTART_OPTION >",
                                      "RESTART=on-failure")
            Setup._run_cmd("systemctl daemon-reload")

    @staticmethod
    def _update_service_file(key, value):
        """
        Update CSM Agent and CSM Web service Files Depending on Job Type of
        Setup.
        """
        for each_service_file in const.CSM_SERVICE_FILES:
            service_file_data = Text(each_service_file).load()
            if not service_file_data:
                Log.logger.warn(f"File {each_service_file} not updated.")
                continue
            data = service_file_data.replace(key, value)
            Text(each_service_file).dump(data)

# TODO: Devide changes in backend and frontend
# TODO: Optimise use of args for like product, force, component
class CsmSetup(Setup):
    def __init__(self):
        super(CsmSetup, self).__init__()
        self._replacement_node_flag = os.environ.get("REPLACEMENT_NODE") == "true"
        if self._replacement_node_flag:
            Log.info("REPLACEMENT_NODE flag is set")

    def _verify_args(self, args):
        """
        Verify args for actions
        """
        if "Product" in args.keys() and args["Product"] != "cortx":
            raise Exception("Not implemented for Product %s" %args["Product"])
        if "Component" in args.keys() and args["Component"] != "all":
            raise Exception("Not implemented for Component %s" %args["Component"])
        if "f" in args.keys() and args["f"] is True:
            raise Exception("Not implemented for force action")

    def post_install(self, args):
        """
        Perform post-install for csm
            : Configure csm user
            : Add Permission for csm user
        Post install is used after just all rpms are install but
        no service are started
        """
        try:
            self._verify_args(args)
            self._config_user()
            self.set_unsupported_feature_info()
<<<<<<< HEAD
            self._cleanup_job()
            self._configure_system_auto_restart()
            
=======
            self._configure_system_auto_restart()

>>>>>>> 6e2e2568
        except Exception as e:
            raise CsmSetupError(f"csm_setup post_install failed. Error: {e} - {str(traceback.print_exc())}")

    def config(self, args):
        """
        Perform configuration for csm
            : Move conf file to etc
        Config is used to move update conf files one time configuration
        """
        try:
            self._verify_args(args)
            if not self._replacement_node_flag:
                self.Config.create(args)
        except Exception as e:
            raise CsmSetupError(f"csm_setup config failed. Error: {e} - {str(traceback.print_exc())}")

    def init(self, args):
        """
        Check and move required configuration file
        Init is used after all dependency service started
        """
        try:
            self._verify_args(args)
            self.Config.load()
            self._config_user_permission()
            if not self._replacement_node_flag:
                self._set_rmq_cluster_nodes()
                #TODO: Adding this implementation in try..except block to avoid build failure
                # This workaround will be fixed once JIRA ticket #10551 is resolved
                try:
                    self._set_rmq_node_id()
                except Exception as e:
                    Log.error(f"Failed to fetch system node ids info from provisioner cli.- {e}")
                self._set_consul_vip()
            self.ConfigServer.reload()
            self._rsyslog()
            self._logrotate()
            self._rsyslog_common()
            ha_check = Conf.get(const.CSM_GLOBAL_INDEX, "HA.enabled")
            if ha_check:
                self._config_cluster(args)
        except Exception as e:
            raise CsmSetupError(f"csm_setup init failed. Error: {e} - {str(traceback.print_exc())}")

    def reset(self, args):
        """
        Reset csm configuraion
        Soft: Soft Reset is used to restrat service with log cleanup
            - Cleanup all log
            - Reset conf
            - Restart service
        Hard: Hard reset is used to remove all configuration used by csm
            - Stop service
            - Cleanup all log
            - Delete all Dir created by csm
            - Cleanup Job
            - Disable csm service
            - Delete csm user
        """
        try:
            self._verify_args(args)
            if args["hard"]:
                self.Config.load()
                self.ConfigServer.stop()
                self._log_cleanup()
                self._config_user_permission(reset=True)
                self.Config.delete()
                self._config_user(reset=True)
            else:
                self.Config.reset()
                self.ConfigServer.restart()
        except Exception as e:
            raise CsmSetupError("csm_setup reset failed. Error: %s" %e)

    def refresh_config(self, args):
        """
        Refresh context for CSM
        """
        try:
            node_id = self._get_faulty_node_uuid()
            self._resolve_faulty_node_alerts(node_id)
            Log.logger.info(f"Resolved and acknowledged all the faulty node : {node_id} alerts")
        except Exception as e:
            raise CsmSetupError("csm_setup refresh_config failed. Error: %s" %e)<|MERGE_RESOLUTION|>--- conflicted
+++ resolved
@@ -701,14 +701,7 @@
             self._verify_args(args)
             self._config_user()
             self.set_unsupported_feature_info()
-<<<<<<< HEAD
-            self._cleanup_job()
             self._configure_system_auto_restart()
-            
-=======
-            self._configure_system_auto_restart()
-
->>>>>>> 6e2e2568
         except Exception as e:
             raise CsmSetupError(f"csm_setup post_install failed. Error: {e} - {str(traceback.print_exc())}")
 
