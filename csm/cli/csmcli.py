--- conflicted
+++ resolved
@@ -133,12 +133,9 @@
                 if not is_logged_in:
                     self.do_exit("Server authentication check failed.")
                 Log.info(f"{self.username}: Logged In.")
-<<<<<<< HEAD
+                self._permissions = self.loop.run_until_complete(self.rest_client.permissions())
         except KeyboardInterrupt:
             self.do_exit()
-=======
-                self._permissions = self.loop.run_until_complete(self.rest_client.permissions())
->>>>>>> 4dc0ac87
         except Exception as e:
             Log.critical(f"{self.username}:{e}")
             self.do_exit(f"Some Error Occurred.\n")
