# CORTX-CSM: CORTX Management web and CLI interface.
# Copyright (c) 2020 Seagate Technology LLC and/or its Affiliates
# This program is free software: you can redistribute it and/or modify
# it under the terms of the GNU Affero General Public License as published
# by the Free Software Foundation, either version 3 of the License, or
# (at your option) any later version.
# This program is distributed in the hope that it will be useful,
# but WITHOUT ANY WARRANTY; without even the implied warranty of
# MERCHANTABILITY or FITNESS FOR A PARTICULAR PURPOSE. See the
# GNU Affero General Public License for more details.
# You should have received a copy of the GNU Affero General Public License
# along with this program. If not, see <https://www.gnu.org/licenses/>.
# For any questions about this software or licensing,
# please email opensource@seagate.com or cortx-questions@seagate.com.

import sys
import os
import string
import random
import errno
from importlib import import_module
from csm.common.payload import Yaml, JsonMessage
from csm.core.blogic import const
from csm.core.services.support_bundle import SupportBundleRepository
<<<<<<< HEAD
from eos.utils.data.db.db_provider import (DataBaseProvider, GeneralConfig)
from csm.common.errors import (CSM_OPERATION_SUCESSFUL, CsmError,
                            InvalidRequest, CSM_ERR_INVALID_VALUE)
=======
from cortx.utils.data.db.db_provider import (DataBaseProvider, GeneralConfig)
>>>>>>> 0c65490c
from csm.core.providers.providers import Response
from csm.common.conf import Conf
<<<<<<< HEAD
from eos.utils.log import Log
=======
from cortx.utils.log import Log
import time
>>>>>>> 0c65490c
from csm.common.process import SimpleProcess

class SupportBundle:
    """
    This Class initializes the Support Bundle Generation for CORTX.
    """

    @staticmethod
    def import_provisioner_plugin():
        """Import Plugin for Provisioner."""
        try:
            params = {"username": const.NON_ROOT_USER,
                      "password": const.NON_ROOT_USER_PASS}
            provisioner = import_module(
                f"csm.plugins.{const.PLUGIN_DIR}.{const.PROVISIONER_PLUGIN}").ProvisionerPlugin(
                **params)
        except ImportError as e:
            Log.error(f"Provisioner package not installed on system. {e}")
            return None
        return provisioner

    @staticmethod
    async def fetch_host_from_salt():
        """
        This method fetch hostname for all nodes from Salt DB
        :return: hostnames : List of Hostname :type: List
        :return: node_list : : List of Node Name :type: List
        """
        process = SimpleProcess(
            "salt-call pillar.get cluster:node_list --out=json")
        _out, _err, _rc = process.run()
        if _rc != 0:
            Log.warn(f"Salt command failed : {_err}")
            return None, None
        output = JsonMessage(_out.strip()).load()
        nodes = output.get("local", [])
        hostnames = []
        for each_node in nodes:
            process = SimpleProcess(
                f"salt-call pillar.get cluster:{each_node}:hostname --out=json")
            _out, _err, _rc = process.run()
            if _rc != 0:
                Log.warn(f"Salt command failed : {_err}")
                return None, None
            output = JsonMessage(_out.strip()).load()
            hostnames.append(output.get("local", ""))
        return hostnames, nodes

    @staticmethod
    async def fetch_host_from_cluster():
        """
        This Method is Backup method for Reading Cluster.sls if Salt Read Fails.
        :return: hostnames : List of Hostname :type: List
        :return: node_list : : List of Node Name :type: List
        """
        Log.info("Falling back to reading cluster information from cluster.sls.")
        cluster_file_path = Conf.get(const.CSM_GLOBAL_INDEX,
                                     "SUPPORT_BUNDLE.cluster_file_path")
        if not cluster_file_path or not os.path.exists(cluster_file_path):
            repsonse_msg = {"message": (f"{cluster_file_path} not Found. \n"
                                        f"Please check if cluster info file is correctly configured.")}
            return Response(rc=errno.ENOENT, output=repsonse_msg), None
        cluster_info = Yaml(cluster_file_path).load().get("cluster", {})
        active_nodes = cluster_info.get("node_list", [])
        if not active_nodes:
            response_msg = {
                "message": "No active nodes found. Cluster file may not be valid"}
            return Response(output=response_msg,
                            rc=CSM_ERR_INVALID_VALUE), None
        hostnames = []
        for each_node in active_nodes:
            hostnames.append(cluster_info.get(each_node, {}).get("hostname"))
        return hostnames, active_nodes

    @staticmethod
    def generate_bundle_id():
        """Generate Unique Bundle ID."""
        alphabet = string.ascii_lowercase + string.digits
        return f"SB{''.join(random.choices(alphabet, k = 8))}"

    @staticmethod
    def get_components(components):
        """Get Components to Generate Support Bundle."""
        if components and "all" not in components:
            Log.info(f"Generating bundle for  {' '.join(components)}")
            shell_args = f"{' '.join(components)}"
        else:
            Log.info("Generating bundle for all CORTX components.")
            shell_args = "all"
        return f" -c {shell_args}"

    @staticmethod
    async def bundle_generate(command) -> sys.stdout:
        """
        Initializes the process for Generating Support Bundle on Each CORTX Node.
        :param command: Csm_cli Command Object :type: command
        :return: None.
        """
        bundle_id = SupportBundle.generate_bundle_id()
        provisioner = SupportBundle.import_provisioner_plugin()
        if not provisioner:
            return Response(output = "Provisioner package not found.",
                            rc = str(errno.ENOENT))
        # Get Arguments From Command
        comment = command.options.get(const.SB_COMMENT)
        components = command.options.get(const.SB_COMPONENTS)
        if not components:
            components = []
        if command.options.get(const.SOS_COMP, False) == "true":
            components.append("os")
        comp_list = SupportBundle.get_components(components)

        # Get HostNames and Node Names.
        hostnames, node_list = await SupportBundle.fetch_host_from_salt()
        if not hostnames or not node_list:
            hostnames, node_list = await SupportBundle.fetch_host_from_cluster()
        if not isinstance(hostnames, list):
            return hostnames

        # Start SB Generation on all Nodes.
        for index, hostname in enumerate(hostnames):
            Log.debug(f"Connect to {hostname}")
            try:
                await provisioner.begin_bundle_generation(
                    f"bundle_generate '{bundle_id}' '{comment}' "
                    f"'{hostname}' {comp_list}", node_list[index])
            except InvalidRequest:
                return Response(output = "Bundle generation failed.\nPlease "
                         "check CLI for details.", rc = str(errno.ENOENT))
            except Exception as e:
                Log.error(f"Provisioner API call failed : {e}")
                return Response(output = "Bundle Generation Failed.",
                                rc = str(errno.ENOENT))

        symlink_path = Conf.get(const.CSM_GLOBAL_INDEX,
                                f"{const.SUPPORT_BUNDLE}.{const.SB_SYMLINK_PATH}")
        display_string_len = len(bundle_id) + 4
        response_msg = (
            f"Please use the below bundle id for checking the status of support bundle."
            f"\n{'-' * display_string_len}"
            f"\n| {bundle_id} |"
            f"\n{'-' * display_string_len}"
            f"\nPlease Find the file on -> {symlink_path} .\n")

        return Response(output = response_msg,
                        rc =CSM_OPERATION_SUCESSFUL)

    @staticmethod
    async def bundle_status(command):
        """
        Initializes the process for Displaying the Status for Support Bundle.
        :param command: Csm_cli Command Object :type: command
        :return: None
        """
        bundle_id = command.options.get("bundle_id", "")
        conf = GeneralConfig(Yaml(const.DATABASE_CONF).load())
        db = DataBaseProvider(conf)
        repo = SupportBundleRepository(db)
        all_nodes_status = await repo.retrieve_all(bundle_id)
        response = {"status": [each_status.to_primitive() for each_status in
                               all_nodes_status]}
        return Response(output = response, rc = CSM_OPERATION_SUCESSFUL)

    @staticmethod
    async def fetch_ftp_data(ftp_details):
        """
        Fetch and Validate FTP Data.
        #todo: Need to Implement Validation Framework for CLI. And Inputs in it.
        :param ftp_details: Current Keys for FTP.
        :return:
        """
        Log.debug("Configuring FTP channel for support bundle")
        ftp_details[const.HOST] = str(input("Input FTP Host: "))
        try:
            ftp_details[const.PORT] = int(input("Input FTP Port:  "))
        except ValueError:
            raise CsmError(rc = errno.EINVAL,
                           desc = f"{const.PORT} must be a integer type.")
        ftp_details[const.USER] = str(input("Input FTP User: "))
        ftp_details[const.PASS] = str(input("Input FTP Password: "))
        ftp_details['remote_file'] = str(input("Input FTP Remote File Path: "))
        return ftp_details

    @staticmethod
    async def configure(command):
        """
        Configure FTP for Support Bundle
        :param command: Csm_cli Command Object :type: command
        :return:
        """
        csm_conf_file_name = os.path.join(const.CSM_CONF_PATH,
                                          const.CSM_CONF_FILE_NAME)
        if not os.path.exists(csm_conf_file_name):
            raise CsmError(rc = errno.ENOENT,
                           desc = "Config file does not exist.")
        conf_file_data = Yaml(csm_conf_file_name).load()
        ftp_details = conf_file_data.get(const.SUPPORT_BUNDLE)
        ftp_details = await SupportBundle.fetch_ftp_data(ftp_details)
        conf_file_data[const.SUPPORT_BUNDLE] = ftp_details
        Yaml(csm_conf_file_name).dump(conf_file_data)
        hostnames, node_list = await SupportBundle.fetch_host_from_salt()
        if not hostnames or not node_list:
            hostnames, node_list = await SupportBundle.fetch_host_from_cluster()
        if not isinstance(hostnames, list):
            return hostnames
        for hostname in hostnames:
            process = SimpleProcess(
                f"scp {csm_conf_file_name}  {hostname}:{csm_conf_file_name}")
            process.run()

    @staticmethod
    async def show_config(command):
        """
        Display Config for Current FTP.
        # Todo: Need to change this command to display the FTP configuration for an individual node.
        :param command: Csm_cli Command Object :type: command
        :return:
        """
        support_bundle_config = Conf.get(const.CSM_GLOBAL_INDEX,
                                         const.SUPPORT_BUNDLE)
        return Response(output = support_bundle_config,
                        rc = CSM_OPERATION_SUCESSFUL)<|MERGE_RESOLUTION|>--- conflicted
+++ resolved
@@ -22,21 +22,13 @@
 from csm.common.payload import Yaml, JsonMessage
 from csm.core.blogic import const
 from csm.core.services.support_bundle import SupportBundleRepository
-<<<<<<< HEAD
-from eos.utils.data.db.db_provider import (DataBaseProvider, GeneralConfig)
 from csm.common.errors import (CSM_OPERATION_SUCESSFUL, CsmError,
                             InvalidRequest, CSM_ERR_INVALID_VALUE)
-=======
 from cortx.utils.data.db.db_provider import (DataBaseProvider, GeneralConfig)
->>>>>>> 0c65490c
 from csm.core.providers.providers import Response
 from csm.common.conf import Conf
-<<<<<<< HEAD
-from eos.utils.log import Log
-=======
 from cortx.utils.log import Log
 import time
->>>>>>> 0c65490c
 from csm.common.process import SimpleProcess
 
 class SupportBundle:
