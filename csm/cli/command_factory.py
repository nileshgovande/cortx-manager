"""
 ****************************************************************************
 Filename:          command_factory.py
 Description:       CLI Command Factory
                    Converts RAS CLI command line to command structure

 Creation Date:     31/05/2018
 Author:            Malhar Vora
                    Ujjwal Lanjewar

 Do NOT modify or remove this copyright and confidentiality notice!
 Copyright (c) 2001 - $Date: 2015/01/14 $ Seagate Technology, LLC.
 The code contained herein is CONFIDENTIAL to Seagate Technology, LLC.
 Portions are also trade secret. Any use, duplication, derivation, distribution
 or disclosure of this code, for any reason, not expressly authorized is
 prohibited. All other rights are expressly reserved by Seagate Technology, LLC.
 ****************************************************************************
"""

import argparse, sys
from csm.cli.commands import SupportBundleCommand
from csm.cli.commands import EmailConfigCommand
<<<<<<< HEAD
from csm.cli.commands import SetupCommand
from csm.cli.commands import AlertsCommand
=======
>>>>>>> 80f089ff

class CommandFactory(object):
    """
    Factory for representing and creating command objects using
    a generic skeleton.
    """

<<<<<<< HEAD
    commands = {SetupCommand, SupportBundleCommand, EmailConfigCommand,
                AlertsCommand}
=======
    commands = {SupportBundleCommand, EmailConfigCommand}
>>>>>>> 80f089ff

    @staticmethod
    def get_command(argv):
        """
        Parse the command line as per the syntax and retuns
        returns command representing the command line.
        """

        parser = argparse.ArgumentParser(description='RAS CLI command')
        subparsers = parser.add_subparsers()

        for each_command in CommandFactory.commands:
            each_command.add_args(subparsers)

        namespace = parser.parse_args(argv)
        sys_module = sys.modules[__name__]
        for attr in ['command', 'action', 'args']:
            setattr(sys_module, attr, getattr(namespace, attr))
            delattr(namespace, attr)
        return command(action, vars(namespace), args)<|MERGE_RESOLUTION|>--- conflicted
+++ resolved
@@ -20,11 +20,7 @@
 import argparse, sys
 from csm.cli.commands import SupportBundleCommand
 from csm.cli.commands import EmailConfigCommand
-<<<<<<< HEAD
-from csm.cli.commands import SetupCommand
 from csm.cli.commands import AlertsCommand
-=======
->>>>>>> 80f089ff
 
 class CommandFactory(object):
     """
@@ -32,12 +28,7 @@
     a generic skeleton.
     """
 
-<<<<<<< HEAD
-    commands = {SetupCommand, SupportBundleCommand, EmailConfigCommand,
-                AlertsCommand}
-=======
-    commands = {SupportBundleCommand, EmailConfigCommand}
->>>>>>> 80f089ff
+    commands = {SupportBundleCommand, EmailConfigCommand, AlertsCommand}
 
     @staticmethod
     def get_command(argv):
