{
  "name": "support_bundle",
  "description": "Support Bundle",
  "sub_commands": [
    {
      "name": "generate",
      "description": "Generate Support Bundle",
      "need_confirmation": false,
      "permissions_tag": "create",
      "args": [
        {
          "flag": "comment",
          "type": "str",
          "help": "Specify the Reason for Generating Support Bundle."
        },
        {
          "flag": "--os",
          "action": "store_const",
          "help": "Generate Only OS Logs",
          "default": "false",
          "const": "true"
        },
        {
          "flag": "-c",
          "dest": "components",
          "type": "str",
          "choices":[
            "all",
            "csm",
            "sspl",
            "s3server",
            "core",
            "hare",
            "provisioner",
            "os",
            "health_map",
            "manifest",
<<<<<<< HEAD
=======
            "uds",
            "elasticsearch",
>>>>>>> d42a61ab
            "ha"
          ],
          "nargs": "+",
          "help": "Generate Bundle for Specific components defined."
        },
        {
          "flag": "args",
          "default": [],
          "suppress_help": true,
          "nargs": "?",
          "help": ""
        }
      ],
      "comm": {
        "type": "direct",
        "target": "csm.cli.support_bundle",
        "method": "bundle_generate",
        "class": "SupportBundle",
        "is_static": true
      }
    },
    {
      "name": "status",
      "description": "",
      "need_confirmation": false,
      "permissions_tag": "list",
      "args": [
        {
          "flag": "bundle_id",
          "type": "str",
          "help": "Unique Bundle Id provided while generation."
        },
        {
          "flag": "args",
          "default": [],
          "suppress_help": true,
          "nargs": "?",
          "help": ""
        },
        {
          "flag": "-f",
          "dest": "format",
          "help": "Format of Output",
          "default": "table",
          "type": "str",
          "choices": [
            "table",
            "xml",
            "json"
          ]
        }
      ],
      "comm": {
        "type": "direct",
        "target": "csm.cli.support_bundle",
        "method": "bundle_status",
        "class": "SupportBundle",
        "is_static": true
      },
      "output": {
        "table": {
          "headers": {
            "bundle_id": "Bundle Id",
            "comment": "Comment",
            "node_name": "Node Name",
            "message": "Message",
            "result": "Result"
          },
          "filters": "status"
        }
      }
    }
  ]
}<|MERGE_RESOLUTION|>--- conflicted
+++ resolved
@@ -35,11 +35,8 @@
             "os",
             "health_map",
             "manifest",
-<<<<<<< HEAD
-=======
             "uds",
             "elasticsearch",
->>>>>>> d42a61ab
             "ha"
           ],
           "nargs": "+",
