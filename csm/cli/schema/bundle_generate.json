--- conflicted
+++ resolved
@@ -34,11 +34,8 @@
         "os",
         "health_map",
         "manifest",
-<<<<<<< HEAD
-=======
         "uds",
         "elasticsearch",
->>>>>>> d42a61ab
         "ha"
       ],
       "nargs": "+",
