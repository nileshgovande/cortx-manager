--- conflicted
+++ resolved
@@ -62,16 +62,12 @@
       
         #todo: Remove the below line it only dumps the data when server starts. kept for debugging
         # alerts_storage.add_data()
-<<<<<<< HEAD
-        alerts_service = AlertsAppService(alerts_storage)
 
         s3_plugin = import_plugin_module('s3')
         usl_service = UslService(s3_plugin.S3Plugin())
-=======
+        
         alerts_repository = AlertRepository(db)
         alerts_service = AlertsAppService(alerts_repository)
-        usl_service = UslService()
->>>>>>> e67d68e8
 
         CsmRestApi.init(alerts_service, usl_service)
         pm = import_plugin_module('alert')
