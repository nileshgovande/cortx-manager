#!/usr/bin/env python3

import sys
import os
import traceback
import json
from aiohttp import web
from importlib import import_module
import pathlib
from csm.common.runtime import Options


# TODO: Implement proper plugin factory design
def import_plugin_module(name):
    """ Import product-specific plugin module by the plugin name """

    product = Conf.get(const.CSM_GLOBAL_INDEX, "PRODUCT.name") or 'eos'
    return import_module(f'csm.{product}.plugins.{name}')


class CsmAgent:
    """ CSM Core Agent / Deamon """

    @staticmethod
    def init():
        Conf.init()
        Conf.load(const.CSM_GLOBAL_INDEX, Yaml(const.CSM_CONF))
        Log.init("csm_agent",
               syslog_server=Conf.get(const.CSM_GLOBAL_INDEX, "Log.log_server"),
                   syslog_port=Conf.get(const.CSM_GLOBAL_INDEX, "Log.log_port"),
                 backup_count=Conf.get(const.CSM_GLOBAL_INDEX, "Log.total_files"),
                 file_size_in_mb=Conf.get(const.CSM_GLOBAL_INDEX, "Log.file_size"), 
                       level=Conf.get(const.CSM_GLOBAL_INDEX, "Log.log_level"))
        from csm.core.data.db.db_provider import (DataBaseProvider, GeneralConfig)
        conf = GeneralConfig(Yaml(const.DATABASE_CONF).load())
        db = DataBaseProvider(conf)
        #todo: Remove the below line it only dumps the data when server starts.
        # kept for debugging alerts_storage.add_data()
        s3_plugin = import_plugin_module('s3')
        usl_service = UslService(s3_plugin.S3Plugin(), db)

        # Alert configuration

        alerts_repository = AlertRepository(db)
        alerts_service = AlertsAppService(alerts_repository)
        CsmRestApi.init(alerts_service, usl_service)

        pm = import_plugin_module('alert')
        CsmAgent.alert_monitor = AlertMonitorService(alerts_repository,
<<<<<<< HEAD
                                              pm.AlertPlugin())
        CsmRestApi._app["alert_monitor"] = CsmAgent.alert_monitor
=======
                                              pm.AlertPlugin())        
>>>>>>> 4f84ddc0
        email_queue = EmailSenderQueue()
        email_queue.start_worker_sync()

        http_notifications = AlertHttpNotifyService()
        CsmAgent.alert_monitor.add_listener(http_notifications.handle_alert)
        CsmRestApi._app["alerts_service"] = alerts_service
        
        # Network file manager registration
        CsmRestApi._app["file_service"] = NetworkFileManager()

        # Stats service creation
        time_series_provider = TimelionProvider(const.AGGREGATION_RULE)
        time_series_provider.init()
        CsmRestApi._app["stat_service"] = StatsAppService(time_series_provider)

        # User/Session management services
        roles = Json(const.ROLES_MANAGEMENT).load()
        CsmRestApi._app["roles_service"] = RolesManagementService(roles)
        auth_service = AuthService()
        CsmRestApi._app.user_manager = UserManager(db)
        CsmRestApi._app.session_manager = SessionManager()
        CsmRestApi._app.login_service = LoginService(auth_service,
                                                     CsmRestApi._app.user_manager,
                                                     CsmRestApi._app.session_manager,
                                                     CsmRestApi._app["roles_service"])

        user_service = CsmUserService(CsmRestApi._app.user_manager)
        CsmRestApi._app["csm_user_service"] = user_service

        #S3 Plugin creation
        s3 = import_plugin_module('s3').S3Plugin()
        CsmRestApi._app["s3_iam_users_service"] = IamUsersService(s3)
        CsmRestApi._app["s3_account_service"] = S3AccountService(s3)
        CsmRestApi._app['s3_bucket_service'] = S3BucketService(s3)
        CsmRestApi._app["storage_capacity_service"] = StorageCapacityService()

        #TODO : This is a temporary fix for build failure.
        # We need to figure out a better solution.
        #global base_path
        # System config storage service
        system_config_mgr = SystemConfigManager(db)
        CsmRestApi._app["system_config_service"] = SystemConfigAppService(system_config_mgr,
            Template.from_file(const.CSM_SMTP_TEST_EMAIL_TEMPLATE_REL))

        email_notifier = AlertEmailNotifier(email_queue, system_config_mgr,
            Template.from_file(const.CSM_ALERT_EMAIL_NOTIFICATION_TEMPLATE_REL))
        CsmAgent.alert_monitor.add_listener(email_notifier.handle_alert)

        CsmRestApi._app["onboarding_config_service"] = OnboardingConfigService(db)

    @staticmethod
    def _daemonize():
        """ Change process into background service """
        if not os.path.isdir("/var/run/csm/"):
            os.makedirs('/var/run/csm/')
        try:
            # Check and Create a PID file for systemd
            pidfile = "/var/run/csm/csm_agent.pid"
            pid = ""
            if os.path.isfile(pidfile):
                with open(pidfile) as f:
                    pid = f.readline().strip()
            if len(pid) and os.path.exists("/proc/%s" % pid):
                print("Another instance of CSM agent with pid %s is active. exiting..." % pid)
                sys.exit(0)

            pid = os.fork()
            if pid > 0:
                print("CSM agent started with pid %d" % pid)
                os._exit(0)

        except OSError as e:
            print("Unable to fork.\nerror(%d): %s" % (e.errno, e.strerror))
            os._exit(1)

        with open(pidfile, "w") as f:
            f.write(str(os.getpid()))

    @staticmethod
    def run():
        https_conf = ConfSection(Conf.get(const.CSM_GLOBAL_INDEX, "HTTPS"))
        debug_conf = DebugConf(ConfSection(Conf.get(const.CSM_GLOBAL_INDEX, "DEBUG")))
        port = Conf.get(const.CSM_GLOBAL_INDEX, 'CSM_SERVICE.CSM_AGENT.port')

        if not Options.debug:
            CsmAgent._daemonize()
        CsmAgent.alert_monitor.start()
        CsmRestApi.run(port, https_conf, debug_conf)
        CsmAgent.alert_monitor.stop()


if __name__ == '__main__':
    sys.path.append(os.path.join(os.path.dirname(pathlib.Path(__file__)), '..', '..', '..'))
    Options.parse(sys.argv)
    from csm.common.log import Log
    try:
        from csm.common.conf import Conf, ConfSection, DebugConf
        from csm.common.payload import Yaml
        from csm.common.payload import Payload, Json, JsonMessage, Dict
        from csm.common.template import Template
        from csm.core.blogic import const
        from csm.core.services.alerts import AlertsAppService, AlertEmailNotifier, \
                                            AlertMonitorService, AlertRepository
        from csm.core.services.stats import StatsAppService
        from csm.core.services.s3.iam_users import IamUsersService
        from csm.core.services.s3.accounts import S3AccountService
        from csm.core.services.s3.buckets import S3BucketService
        from csm.core.services.usl import UslService
        from csm.core.services.users import CsmUserService, UserManager
        from csm.core.services.sessions import SessionManager, LoginService, AuthService
        from csm.core.email.email_queue import EmailSenderQueue
        from csm.core.blogic.storage import SyncInMemoryKeyValueStorage
        from csm.core.services.onboarding import OnboardingConfigService
        from csm.core.agent.api import CsmRestApi, AlertHttpNotifyService

        from csm.common.timeseries import TimelionProvider
        from csm.core.data.db.elasticsearch_db.storage import ElasticSearchDB
        from csm.core.services.storage_capacity import StorageCapacityService
        from csm.core.services.system_config import SystemConfigAppService, SystemConfigManager
        from csm.core.services.roles_management import RolesManagementService
        from csm.core.services.file import NetworkFileManager

        CsmAgent.init()
        CsmAgent.run()
    except Exception as e:
        Log.error(traceback.format_exc())
        if Options.debug:
            raise e
        os._exit(1)<|MERGE_RESOLUTION|>--- conflicted
+++ resolved
@@ -47,12 +47,7 @@
 
         pm = import_plugin_module('alert')
         CsmAgent.alert_monitor = AlertMonitorService(alerts_repository,
-<<<<<<< HEAD
-                                              pm.AlertPlugin())
-        CsmRestApi._app["alert_monitor"] = CsmAgent.alert_monitor
-=======
                                               pm.AlertPlugin())        
->>>>>>> 4f84ddc0
         email_queue = EmailSenderQueue()
         email_queue.start_worker_sync()
 
