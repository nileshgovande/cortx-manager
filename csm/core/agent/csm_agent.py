--- conflicted
+++ resolved
@@ -233,46 +233,6 @@
     from eos.utils.security.cipher import Cipher, CipherInvalidToken
     from csm.core.services.version import ProductVersionService
     try:
-<<<<<<< HEAD
-        from csm.common.conf import Conf, ConfSection, DebugConf
-        from csm.common.payload import Yaml
-        from csm.common.payload import Payload, Json, JsonMessage, Dict
-        from csm.common.template import Template
-        from csm.core.blogic import const
-        from csm.core.services.alerts import AlertsAppService, AlertEmailNotifier, \
-                                            AlertMonitorService, AlertRepository
-        from csm.core.services.health import HealthAppService, HealthRepository \
-                , HealthMonitorService
-        from csm.core.services.stats import StatsAppService
-        from csm.core.services.s3.iam_users import IamUsersService
-        from csm.core.services.s3.accounts import S3AccountService
-        from csm.core.services.s3.buckets import S3BucketService
-        from csm.core.services.usl import UslService
-        from csm.core.services.users import CsmUserService, UserManager
-        from csm.core.services.roles import RoleManagementService, RoleManager
-        from csm.core.services.sessions import SessionManager, LoginService, AuthService
-        from csm.core.services.security import SecurityService
-        from csm.core.services.hotfix_update import HotfixApplicationService
-        from csm.core.repositories.update_status import UpdateStatusRepository
-        from csm.core.email.email_queue import EmailSenderQueue
-        from csm.core.blogic.storage import SyncInMemoryKeyValueStorage
-        from csm.core.services.onboarding import OnboardingConfigService
-        from csm.core.agent.api import CsmRestApi, AlertHttpNotifyService
-
-        from csm.common.timeseries import TimelionProvider
-        from csm.common.ha_framework import PcsHAFramework
-        from csm.core.services.maintenance import MaintenanceAppService
-        from eos.utils.data.db.elasticsearch_db.storage import ElasticSearchDB
-        from csm.core.services.storage_capacity import StorageCapacityService
-        from csm.core.services.system_config import SystemConfigAppService, SystemConfigManager
-        from csm.core.services.audit_log import  AuditLogManager, AuditService
-        from csm.core.services.file_transfer import DownloadFileManager
-        from csm.core.services.firmware_update import FirmwareUpdateService
-        from csm.common.errors import CsmError
-        from eos.utils.security.cipher import Cipher, CipherInvalidToken
-        from csm.core.services.version import ProductVersionService
-=======
->>>>>>> 3c18fdbf
         # try:
         #     from salt import client
         # except ModuleNotFoundError:
