--- conflicted
+++ resolved
@@ -52,14 +52,11 @@
         alerts_service = AlertsAppService(alerts_repository)
         CsmRestApi.init(alerts_service, usl_service)
         setup(CsmRestApi._app)
-<<<<<<< HEAD
         #Heath configuration
         health_repository = HealthRepository()
         health_service = HealthAppService(health_repository)
         CsmRestApi._app["health_service"] = health_service
 
-=======
->>>>>>> 5200918e
         pm = import_plugin_module('alert')
         CsmAgent.alert_monitor = AlertMonitorService(alerts_repository,
                                               pm.AlertPlugin(), health_service)        
