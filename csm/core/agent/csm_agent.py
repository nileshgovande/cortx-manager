#!/usr/bin/env python3

import sys
import os
import glob
import traceback
import json
from aiohttp import web
from importlib import import_module
import pathlib


# TODO: Implement proper plugin factory design
def import_plugin_module(name):
    """ Import product-specific plugin module by the plugin name """

    product = Conf.get(const.CSM_GLOBAL_INDEX, "PRODUCT.name") or 'eos'
    return import_module(f'csm.plugins.{product}.{name}')


class CsmAgent:
    """ CSM Core Agent / Deamon """

    @staticmethod
    def init():
        Conf.init()
        Conf.load(const.CSM_GLOBAL_INDEX, Yaml(const.CSM_CONF))
        Log.init("csm_agent",
               syslog_server=Conf.get(const.CSM_GLOBAL_INDEX, "Log.syslog_server"),
               syslog_port=Conf.get(const.CSM_GLOBAL_INDEX, "Log.syslog_port"),
               backup_count=Conf.get(const.CSM_GLOBAL_INDEX, "Log.total_files"),
               file_size_in_mb=Conf.get(const.CSM_GLOBAL_INDEX, "Log.file_size"),
               log_path=Conf.get(const.CSM_GLOBAL_INDEX, "Log.log_path"),
               level=Conf.get(const.CSM_GLOBAL_INDEX, "Log.log_level"))
<<<<<<< HEAD
        CsmAgent.decrypt_conf()
        from csm.core.data.db.db_provider import (DataBaseProvider, GeneralConfig)
=======
        from eos.utils.data.db.db_provider import (DataBaseProvider, GeneralConfig)
>>>>>>> ad816677
        conf = GeneralConfig(Yaml(const.DATABASE_CONF).load())
        db = DataBaseProvider(conf)
        #todo: Remove the below line it only dumps the data when server starts.
        # kept for debugging alerts_storage.add_data()
        s3_plugin = import_plugin_module('s3')
        usl_service = UslService(s3_plugin.S3Plugin(), db)

        # Clearing cached files
        cached_files = glob.glob(const.CSM_TMP_FILE_CACHE_DIR + '/*')
        for f in cached_files:
            os.remove(f)

        # Alert configuration
        alerts_repository = AlertRepository(db)
        alerts_service = AlertsAppService(alerts_repository)
        CsmRestApi.init(alerts_service, usl_service)

        #Heath configuration
        health_repository = HealthRepository()
        health_service = HealthAppService(health_repository)
        CsmRestApi._app["health_service"] = health_service

        pm = import_plugin_module(const.ALERT_PLUGIN)
        CsmAgent.alert_monitor = AlertMonitorService(alerts_repository,
                                              pm.AlertPlugin(), health_service)
        email_queue = EmailSenderQueue()
        email_queue.start_worker_sync()

        http_notifications = AlertHttpNotifyService()
        CsmAgent.alert_monitor.add_listener(http_notifications.handle_alert)
        CsmRestApi._app["alerts_service"] = alerts_service

       # Network file manager registration
        CsmRestApi._app["download_service"] = DownloadFileManager()

        # Stats service creation
        time_series_provider = TimelionProvider(const.AGGREGATION_RULE)
        time_series_provider.init()
        CsmRestApi._app["stat_service"] = StatsAppService(time_series_provider)

        # User/Role/Session management services
        roles = Json(const.ROLES_MANAGEMENT).load()
        auth_service = AuthService()
        user_manager = UserManager(db)
        role_manager = RoleManager(roles)
        session_manager = SessionManager()
        CsmRestApi._app.login_service = LoginService(auth_service,
                                                     user_manager,
                                                     role_manager,
                                                     session_manager)

        user_service = CsmUserService(user_manager)
        CsmRestApi._app["csm_user_service"] = user_service

        roles_service = RoleManagementService(role_manager)
        CsmRestApi._app["roles_service"] = roles_service


        #S3 Plugin creation
        s3 = import_plugin_module(const.S3_PLUGIN).S3Plugin()
        CsmRestApi._app["s3_iam_users_service"] = IamUsersService(s3)
        CsmRestApi._app["s3_account_service"] = S3AccountService(s3)
        CsmRestApi._app['s3_bucket_service'] = S3BucketService(s3)
        CsmRestApi._app["storage_capacity_service"] = StorageCapacityService()

        # Plugin for Maintenance
        #TODO : Replace PcsHAFramework with hare utility
        CsmRestApi._app["maintenance"] = MaintenanceAppService(PcsHAFramework())

        #TODO : This is a temporary fix for build failure.
        # We need to figure out a better solution.
        #global base_path
        # System config storage service
        system_config_mgr = SystemConfigManager(db)

        email_notifier = AlertEmailNotifier(email_queue, system_config_mgr,
            Template.from_file(const.CSM_ALERT_EMAIL_NOTIFICATION_TEMPLATE_REL))
        CsmAgent.alert_monitor.add_listener(email_notifier.handle_alert)

        CsmRestApi._app["onboarding_config_service"] = OnboardingConfigService(db)
        # audit log download api
        audit_mngr = AuditLogManager(db)
        CsmRestApi._app["audit_log"] = AuditService(audit_mngr)
        try:
            provisioner = import_plugin_module(const.PROVISIONER_PLUGIN).ProvisionerPlugin()
        except CsmError as ce:
            Log.error(f"Unable to load Provisioner plugin: {ce}")

        CsmRestApi._app[const.HOTFIX_UPDATE_SERVICE] = HotfixApplicationService(
            Conf.get(const.CSM_GLOBAL_INDEX, 'UPDATE.hotfix_store_path'), provisioner)
        CsmRestApi._app[const.FW_UPDATE_SERVICE] = FirmwareUpdateService(provisioner,
                Conf.get(const.CSM_GLOBAL_INDEX, 'UPDATE.firmware_store_path'))
        CsmRestApi._app[const.SYSTEM_CONFIG_SERVICE] = SystemConfigAppService(provisioner,
            system_config_mgr, Template.from_file(const.CSM_SMTP_TEST_EMAIL_TEMPLATE_REL))

    @staticmethod
    def decrypt_conf():
        """
        THis Method Will Decrypt all the Passwords in Config and Will Load the Same in CSM.
        :return:
        """
        if not client:
            return None
        cluster_id = client.Caller().function('grains.get', 'cluster_id')
        for each_key in const.DECRYPTION_KEYS:
            cipher_key = Cipher.generate_key(cluster_id,
                                             const.DECRYPTION_KEYS[each_key])
            encrypted_value = Conf.get(const.CSM_GLOBAL_INDEX, each_key)
            decrypted_value = Cipher.decrypt(cipher_key, encrypted_value.encode("utf-8"))
            Conf.set(const.CSM_GLOBAL_INDEX, each_key, decrypted_value.decode("utf-8"))

    @staticmethod
    def _daemonize():
        """ Change process into background service """
        if not os.path.isdir("/var/run/csm/"):
            os.makedirs('/var/run/csm/')
        try:
            # Check and Create a PID file for systemd
            pidfile = "/var/run/csm/csm_agent.pid"
            pid = ""
            if os.path.isfile(pidfile):
                with open(pidfile) as f:
                    pid = f.readline().strip()
            if len(pid) and os.path.exists("/proc/%s" % pid):
                print("Another instance of CSM agent with pid %s is active. exiting..." % pid)
                sys.exit(0)

            pid = os.fork()
            if pid > 0:
                print("CSM agent started with pid %d" % pid)
                os._exit(0)

        except OSError as e:
            print("Unable to fork.\nerror(%d): %s" % (e.errno, e.strerror))
            os._exit(1)

        with open(pidfile, "w") as f:
            f.write(str(os.getpid()))

    @staticmethod
    def run():
        https_conf = ConfSection(Conf.get(const.CSM_GLOBAL_INDEX, "HTTPS"))
        debug_conf = DebugConf(ConfSection(Conf.get(const.CSM_GLOBAL_INDEX, "DEBUG")))
        port = Conf.get(const.CSM_GLOBAL_INDEX, 'CSM_SERVICE.CSM_AGENT.port')

        if not Options.debug:
            CsmAgent._daemonize()
        CsmAgent.alert_monitor.start()
        CsmRestApi.run(port, https_conf, debug_conf)
        CsmAgent.alert_monitor.stop()


if __name__ == '__main__':
    sys.path.append(os.path.join(os.path.dirname(pathlib.Path(__file__)), '..', '..', '..'))
    from csm.common.log import Log
    from csm.common.runtime import Options
    Options.parse(sys.argv)
    try:
        from csm.common.conf import Conf, ConfSection, DebugConf
        from csm.common.payload import Yaml
        from csm.common.payload import Payload, Json, JsonMessage, Dict
        from csm.common.template import Template
        from csm.core.blogic import const
        from csm.core.services.alerts import AlertsAppService, AlertEmailNotifier, \
                                            AlertMonitorService, AlertRepository
        from csm.core.services.health import HealthAppService, HealthRepository
        from csm.core.services.stats import StatsAppService
        from csm.core.services.s3.iam_users import IamUsersService
        from csm.core.services.s3.accounts import S3AccountService
        from csm.core.services.s3.buckets import S3BucketService
        from csm.core.services.usl import UslService
        from csm.core.services.users import CsmUserService, UserManager
        from csm.core.services.roles import RoleManagementService, RoleManager
        from csm.core.services.sessions import SessionManager, LoginService, AuthService
        from csm.core.services.hotfix_update import HotfixApplicationService
        from csm.core.email.email_queue import EmailSenderQueue
        from csm.core.blogic.storage import SyncInMemoryKeyValueStorage
        from csm.core.services.onboarding import OnboardingConfigService
        from csm.core.agent.api import CsmRestApi, AlertHttpNotifyService

        from csm.common.timeseries import TimelionProvider
        from csm.common.ha_framework import PcsHAFramework
        from csm.core.services.maintenance import MaintenanceAppService
        from eos.utils.data.db.elasticsearch_db.storage import ElasticSearchDB
        from csm.core.services.storage_capacity import StorageCapacityService
        from csm.core.services.system_config import SystemConfigAppService, SystemConfigManager
        from csm.core.services.audit_log import  AuditLogManager, AuditService
        from csm.core.services.file_transfer import DownloadFileManager
        from csm.core.services.firmware_update import FirmwareUpdateService
        from csm.common.errors import CsmError
        from eos.utils.security.cipher import Cipher
        try:
            from salt import client
        except ModuleNotFoundError:
            client = None
        CsmAgent.init()
        CsmAgent.run()
    except Exception as e:
        Log.error(traceback.format_exc())
        if Options.debug:
            raise e
        os._exit(1)<|MERGE_RESOLUTION|>--- conflicted
+++ resolved
@@ -32,12 +32,8 @@
                file_size_in_mb=Conf.get(const.CSM_GLOBAL_INDEX, "Log.file_size"),
                log_path=Conf.get(const.CSM_GLOBAL_INDEX, "Log.log_path"),
                level=Conf.get(const.CSM_GLOBAL_INDEX, "Log.log_level"))
-<<<<<<< HEAD
         CsmAgent.decrypt_conf()
-        from csm.core.data.db.db_provider import (DataBaseProvider, GeneralConfig)
-=======
         from eos.utils.data.db.db_provider import (DataBaseProvider, GeneralConfig)
->>>>>>> ad816677
         conf = GeneralConfig(Yaml(const.DATABASE_CONF).load())
         db = DataBaseProvider(conf)
         #todo: Remove the below line it only dumps the data when server starts.
