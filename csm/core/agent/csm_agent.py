#!/usr/bin/env python3

import sys
import os
import traceback
import json
from aiohttp import web
from importlib import import_module



class Opt:
    """
    Global options for debugging purposes.
    It is quick and dirty temporary solution.
    """

    debug = False

    @classmethod
    def init(cls, argv):
        cls.debug = len(argv) > 1 and argv[1] == '--debug'



# TODO: Implement proper plugin factory design
def import_plugin_module(name):
    """ Import product-specific plugin module by the plugin name """

    product = Conf.get(const.CSM_GLOBAL_INDEX, "PRODUCT.name") or 'eos'
    return import_module(f'csm.{product}.plugins.{name}')


class CsmAgent:
    """ CSM Core Agent / Deamon """

    @staticmethod
    def init():
        Conf.init()
        Conf.load(const.CSM_GLOBAL_INDEX, Yaml(const.CSM_CONF))
        Log.init("csm_agent", 
                 Conf.get(const.CSM_GLOBAL_INDEX, "Log.log_path"),
                 Conf.get(const.CSM_GLOBAL_INDEX, "Log.log_level"),
                 Conf.get(const.CSM_GLOBAL_INDEX, "Log.file_size"),
                 Conf.get(const.CSM_GLOBAL_INDEX, "Log.total_files"))
        from csm.core.data.db.db_provider import (DataBaseProvider, GeneralConfig)
        conf = GeneralConfig(Yaml(const.DATABASE_CONF).load())
        db = DataBaseProvider(conf)
        #todo: Remove the below line it only dumps the data when server starts.
        # kept for debugging alerts_storage.add_data()
        s3_plugin = import_plugin_module('s3')
        usl_service = UslService(s3_plugin.S3Plugin(), db)
        alerts_repository = AlertRepository(db)
        alerts_service = AlertsAppService(alerts_repository)
        CsmRestApi.init(alerts_service, usl_service)
        pm = import_plugin_module('alert')
        CsmAgent.alert_monitor = AlertMonitorService(alerts_repository,
                                              pm.AlertPlugin(),
                                              CsmAgent._push_alert)
        CsmRestApi._app["alerts_service"] = alerts_service
        # Stats service creation
        time_series_provider = TimelionProvider(const.AGGREGATION_RULE)
        time_series_provider.init()
        CsmRestApi._app["stat_service"] = StatsAppService(time_series_provider)

        # User/Session management services
        roles = Json(const.ROLES_MANAGEMENT).load()
        CsmRestApi._app["roles_service"] = RolesManagementService(roles)
        auth_service = AuthService()
        CsmRestApi._app.user_manager = UserManager(db)
        CsmRestApi._app.role_manager = RoleManager()
        CsmRestApi._app.session_manager = SessionManager()
        CsmRestApi._app.login_service = LoginService(auth_service,
                                                     CsmRestApi._app.user_manager,
<<<<<<< HEAD
                                                     CsmRestApi._app.role_manager,
                                                     CsmRestApi._app.session_manager)
=======
                                                     CsmRestApi._app.session_manager,
                                                     CsmRestApi._app["roles_service"])

                                                           
>>>>>>> 54fc1c14
        user_service = CsmUserService(CsmRestApi._app.user_manager)
        CsmRestApi._app["csm_user_service"] = user_service

        #S3 Plugin creation
        s3 = import_plugin_module('s3').S3Plugin()
        CsmRestApi._app["s3_iam_users_service"] = IamUsersService(s3)
        CsmRestApi._app["s3_account_service"] = S3AccountService(s3)
        CsmRestApi._app['s3_bucket_service'] = S3BucketService(s3)
        CsmRestApi._app["storage_capacity_service"] = StorageCapacityService()

        # System config storage service
        system_config_mgr = SystemConfigManager(db)
        CsmRestApi._app["system_config_service"] = SystemConfigAppService(system_config_mgr)

    @staticmethod
    def _daemonize():
        """ Change process into background service """
        if not os.path.isdir("/var/run/csm/"):
            os.makedirs('/var/run/csm/')
        try:
            # Check and Create a PID file for systemd
            pidfile = "/var/run/csm/csm_agent.pid"
            pid = ""
            if os.path.isfile(pidfile):
                with open(pidfile) as f:
                    pid = f.readline().strip()
            if len(pid) and os.path.exists("/proc/%s" % pid):
                print("Another instance of CSM agent with pid %s is active. exiting..." % pid)
                sys.exit(0)

            pid = os.fork()
            if pid > 0:
                print("CSM agent started with pid %d" % pid)
                os._exit(0)

        except OSError as e:
            print("Unable to fork.\nerror(%d): %s" % (e.errno, e.strerror))
            os._exit(1)

        with open(pidfile, "w") as f:
            f.write(str(os.getpid()))

    @staticmethod
    def run():
        port = Conf.get(const.CSM_GLOBAL_INDEX, 'RESOURCES.APPSV.port') or const.CSM_AGENT_PORT
        if not Opt.debug:
            CsmAgent._daemonize()
        CsmAgent.alert_monitor.start()
        CsmRestApi.run(port)
        CsmAgent.alert_monitor.stop()

    @staticmethod
    def _push_alert(alert):
        return CsmRestApi.push(alert)


if __name__ == '__main__':
    sys.path.append(os.path.join(os.path.dirname(os.path.realpath(sys.argv[0])), '..', '..', '..'))
    Opt.init(sys.argv)
    try:
        from csm.common.log import Log
        from csm.common.conf import Conf
        from csm.common.payload import Yaml
        from csm.common.payload import Payload, Json, JsonMessage, Dict
        from csm.core.blogic import const
        from csm.core.services.alerts import AlertsAppService, \
                                            AlertMonitorService, AlertRepository
        from csm.core.services.stats import StatsAppService
        from csm.core.services.s3.iam_users import IamUsersService
        from csm.core.services.s3.accounts import S3AccountService
        from csm.core.services.s3.buckets import S3BucketService
        from csm.core.services.usl import UslService
        from csm.core.services.users import CsmUserService, UserManager
        from csm.core.services.roles import RoleManager
        from csm.core.services.sessions import SessionManager, LoginService, AuthService
        from csm.core.blogic.storage import SyncInMemoryKeyValueStorage
        from csm.core.agent.api import CsmRestApi

        from csm.common.timeseries import TimelionProvider
        from csm.core.data.db.elasticsearch_db.storage import ElasticSearchDB
        from csm.core.services.storage_capacity import StorageCapacityService
        from csm.core.services.system_config import SystemConfigAppService, SystemConfigManager
        from csm.core.services.roles_management import RolesManagementService
        
        CsmAgent.init()
        CsmAgent.run()
    except Exception as e:
        Log.error(traceback.format_exc())
        if Opt.debug:
            raise e
        os._exit(1)<|MERGE_RESOLUTION|>--- conflicted
+++ resolved
@@ -72,15 +72,9 @@
         CsmRestApi._app.session_manager = SessionManager()
         CsmRestApi._app.login_service = LoginService(auth_service,
                                                      CsmRestApi._app.user_manager,
-<<<<<<< HEAD
                                                      CsmRestApi._app.role_manager,
                                                      CsmRestApi._app.session_manager)
-=======
-                                                     CsmRestApi._app.session_manager,
-                                                     CsmRestApi._app["roles_service"])
 
-                                                           
->>>>>>> 54fc1c14
         user_service = CsmUserService(CsmRestApi._app.user_manager)
         CsmRestApi._app["csm_user_service"] = user_service
 
