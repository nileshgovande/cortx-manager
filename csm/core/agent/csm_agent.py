#!/usr/bin/env python3

import sys
import os
import glob
import traceback
import json
from aiohttp import web
from importlib import import_module
import pathlib

# TODO: Implement proper plugin factory design
def import_plugin_module(name):
    """ Import product-specific plugin module by the plugin name """

    product = Conf.get(const.CSM_GLOBAL_INDEX, "PRODUCT.name") or 'eos'
    return import_module(f'csm.{product}.plugins.{name}')


class CsmAgent:
    """ CSM Core Agent / Deamon """

    @staticmethod
    def init():
        Conf.init()
        Conf.load(const.CSM_GLOBAL_INDEX, Yaml(const.CSM_CONF))
        Log.init("csm_agent",
               syslog_server=Conf.get(const.CSM_GLOBAL_INDEX, "Log.syslog_server"),
               syslog_port=Conf.get(const.CSM_GLOBAL_INDEX, "Log.syslog_port"),
               backup_count=Conf.get(const.CSM_GLOBAL_INDEX, "Log.total_files"),
               file_size_in_mb=Conf.get(const.CSM_GLOBAL_INDEX, "Log.file_size"), 
               log_path=Conf.get(const.CSM_GLOBAL_INDEX, "Log.log_path"),
               level=Conf.get(const.CSM_GLOBAL_INDEX, "Log.log_level"))
        from csm.core.data.db.db_provider import (DataBaseProvider, GeneralConfig)
        conf = GeneralConfig(Yaml(const.DATABASE_CONF).load())
        db = DataBaseProvider(conf)
        #todo: Remove the below line it only dumps the data when server starts.
        # kept for debugging alerts_storage.add_data()
        s3_plugin = import_plugin_module('s3')
        usl_service = UslService(s3_plugin.S3Plugin(), db)

        # Clearing cached files
        cached_files = glob.glob(const.CSM_TMP_FILE_CACHE_DIR + '/*')
        for f in cached_files:
            os.remove(f)

        # Alert configuration
        alerts_repository = AlertRepository(db)
        alerts_service = AlertsAppService(alerts_repository)
        CsmRestApi.init(alerts_service, usl_service)

        #Heath configuration
        health_repository = HealthRepository()
        health_service = HealthAppService(health_repository)
        CsmRestApi._app["health_service"] = health_service

        pm = import_plugin_module('alert')
        CsmAgent.alert_monitor = AlertMonitorService(alerts_repository,
<<<<<<< HEAD
                                              pm.AlertPlugin())        
=======
                                              pm.AlertPlugin(), health_service)        
>>>>>>> 2e224a58
        email_queue = EmailSenderQueue()
        email_queue.start_worker_sync()

        http_notifications = AlertHttpNotifyService()
        CsmAgent.alert_monitor.add_listener(http_notifications.handle_alert)
        CsmRestApi._app["alerts_service"] = alerts_service
        
<<<<<<< HEAD
        #Heath configuration
        health_service = HealthAppService(alerts_repository)
        CsmRestApi._app["health_service"] = health_service

        # Network file manager registration
=======
       # Network file manager registration
>>>>>>> 2e224a58
        CsmRestApi._app["download_service"] = DownloadFileManager()

        # Stats service creation
        time_series_provider = TimelionProvider(const.AGGREGATION_RULE)
        time_series_provider.init()
        CsmRestApi._app["stat_service"] = StatsAppService(time_series_provider)

        # User/Session management services
        roles = Json(const.ROLES_MANAGEMENT).load()
        CsmRestApi._app["roles_service"] = RolesManagementService(roles)
        auth_service = AuthService()
        CsmRestApi._app.user_manager = UserManager(db)
        CsmRestApi._app.session_manager = SessionManager()
        CsmRestApi._app.login_service = LoginService(auth_service,
                                                     CsmRestApi._app.user_manager,
                                                     CsmRestApi._app.session_manager,
                                                     CsmRestApi._app["roles_service"])

        user_service = CsmUserService(CsmRestApi._app.user_manager)
        CsmRestApi._app["csm_user_service"] = user_service

        #S3 Plugin creation
        s3 = import_plugin_module('s3').S3Plugin()
        CsmRestApi._app["s3_iam_users_service"] = IamUsersService(s3)
        CsmRestApi._app["s3_account_service"] = S3AccountService(s3)
        CsmRestApi._app['s3_bucket_service'] = S3BucketService(s3)
        CsmRestApi._app["storage_capacity_service"] = StorageCapacityService()

        # Plugin for Maintenance
        #TODO : Replace PcsHAFramework with hare utility
        CsmRestApi._app["maintenance"] = MaintenanceAppService(PcsHAFramework())

        #TODO : This is a temporary fix for build failure.
        # We need to figure out a better solution.
        #global base_path
        # System config storage service
        system_config_mgr = SystemConfigManager(db)
        CsmRestApi._app["system_config_service"] = SystemConfigAppService(system_config_mgr,
            Template.from_file(const.CSM_SMTP_TEST_EMAIL_TEMPLATE_REL))

        email_notifier = AlertEmailNotifier(email_queue, system_config_mgr,
            Template.from_file(const.CSM_ALERT_EMAIL_NOTIFICATION_TEMPLATE_REL))
        CsmAgent.alert_monitor.add_listener(email_notifier.handle_alert)

        CsmRestApi._app["onboarding_config_service"] = OnboardingConfigService(db)

    @staticmethod
    def _daemonize():
        """ Change process into background service """
        if not os.path.isdir("/var/run/csm/"):
            os.makedirs('/var/run/csm/')
        try:
            # Check and Create a PID file for systemd
            pidfile = "/var/run/csm/csm_agent.pid"
            pid = ""
            if os.path.isfile(pidfile):
                with open(pidfile) as f:
                    pid = f.readline().strip()
            if len(pid) and os.path.exists("/proc/%s" % pid):
                print("Another instance of CSM agent with pid %s is active. exiting..." % pid)
                sys.exit(0)

            pid = os.fork()
            if pid > 0:
                print("CSM agent started with pid %d" % pid)
                os._exit(0)

        except OSError as e:
            print("Unable to fork.\nerror(%d): %s" % (e.errno, e.strerror))
            os._exit(1)

        with open(pidfile, "w") as f:
            f.write(str(os.getpid()))

    @staticmethod
    def run():
        https_conf = ConfSection(Conf.get(const.CSM_GLOBAL_INDEX, "HTTPS"))
        debug_conf = DebugConf(ConfSection(Conf.get(const.CSM_GLOBAL_INDEX, "DEBUG")))
        port = Conf.get(const.CSM_GLOBAL_INDEX, 'CSM_SERVICE.CSM_AGENT.port')

        if not Options.debug:
            CsmAgent._daemonize()
        CsmAgent.alert_monitor.start()
        CsmRestApi.run(port, https_conf, debug_conf)
        CsmAgent.alert_monitor.stop()


if __name__ == '__main__':
    sys.path.append(os.path.join(os.path.dirname(pathlib.Path(__file__)), '..', '..', '..'))
    from csm.common.log import Log
    from csm.common.runtime import Options
    Options.parse(sys.argv)
    try:
        from csm.common.conf import Conf, ConfSection, DebugConf
        from csm.common.payload import Yaml
        from csm.common.payload import Payload, Json, JsonMessage, Dict
        from csm.common.template import Template
        from csm.core.blogic import const
        from csm.core.services.alerts import AlertsAppService, AlertEmailNotifier, \
                                            AlertMonitorService, AlertRepository
<<<<<<< HEAD
        from csm.core.services.health import HealthAppService
=======
        from csm.core.services.health import HealthAppService, HealthRepository
>>>>>>> 2e224a58
        from csm.core.services.stats import StatsAppService
        from csm.core.services.s3.iam_users import IamUsersService
        from csm.core.services.s3.accounts import S3AccountService
        from csm.core.services.s3.buckets import S3BucketService
        from csm.core.services.usl import UslService
        from csm.core.services.users import CsmUserService, UserManager
        from csm.core.services.sessions import SessionManager, LoginService, AuthService
        from csm.core.email.email_queue import EmailSenderQueue
        from csm.core.blogic.storage import SyncInMemoryKeyValueStorage
        from csm.core.services.onboarding import OnboardingConfigService
        from csm.core.agent.api import CsmRestApi, AlertHttpNotifyService

        from csm.common.timeseries import TimelionProvider
        from csm.common.ha_framework import PcsHAFramework
        from csm.core.services.maintenance import MaintenanceAppService
        from csm.core.data.db.elasticsearch_db.storage import ElasticSearchDB
        from csm.core.services.storage_capacity import StorageCapacityService
        from csm.core.services.system_config import SystemConfigAppService, SystemConfigManager
        from csm.core.services.roles_management import RolesManagementService
        from csm.core.services.file_transfer import DownloadFileManager

        CsmAgent.init()
        CsmAgent.run()
    except Exception as e:
        Log.error(traceback.format_exc())
        if Options.debug:
            raise e
        os._exit(1)<|MERGE_RESOLUTION|>--- conflicted
+++ resolved
@@ -56,11 +56,7 @@
 
         pm = import_plugin_module('alert')
         CsmAgent.alert_monitor = AlertMonitorService(alerts_repository,
-<<<<<<< HEAD
-                                              pm.AlertPlugin())        
-=======
                                               pm.AlertPlugin(), health_service)        
->>>>>>> 2e224a58
         email_queue = EmailSenderQueue()
         email_queue.start_worker_sync()
 
@@ -68,15 +64,7 @@
         CsmAgent.alert_monitor.add_listener(http_notifications.handle_alert)
         CsmRestApi._app["alerts_service"] = alerts_service
         
-<<<<<<< HEAD
-        #Heath configuration
-        health_service = HealthAppService(alerts_repository)
-        CsmRestApi._app["health_service"] = health_service
-
-        # Network file manager registration
-=======
        # Network file manager registration
->>>>>>> 2e224a58
         CsmRestApi._app["download_service"] = DownloadFileManager()
 
         # Stats service creation
@@ -177,11 +165,7 @@
         from csm.core.blogic import const
         from csm.core.services.alerts import AlertsAppService, AlertEmailNotifier, \
                                             AlertMonitorService, AlertRepository
-<<<<<<< HEAD
-        from csm.core.services.health import HealthAppService
-=======
         from csm.core.services.health import HealthAppService, HealthRepository
->>>>>>> 2e224a58
         from csm.core.services.stats import StatsAppService
         from csm.core.services.s3.iam_users import IamUsersService
         from csm.core.services.s3.accounts import S3AccountService
