--- conflicted
+++ resolved
@@ -194,18 +194,6 @@
         Check whether the endpoint is supported. If not, send proper error
         reponse.
         """
-<<<<<<< HEAD
-        feature_endpoint_map = Conf.get(const.CSM_GLOBAL_INDEX, const.FEATURE_ENDPOINT_MAP_INDEX)
-        endpoint = feature_endpoint_map.get(request.path) or feature_endpoint_map.get(request.url.parent.path)
-        unsupported_feature_instance = UnsupportedFeaturesDB()
-        if endpoint:
-            if endpoint[const.DEPENDENT_ON]:
-                for component in endpoint[const.DEPENDENT_ON]:
-                    if not await unsupported_feature_instance.is_feature_supported(component,endpoint[const.FEATURE_NAME]):
-                        raise InvalidRequest(f"This feature: {endpoint[const.FEATURE_NAME]} is not supported by {component} ")
-            if not await unsupported_feature_instance.is_feature_supported(const.CSM_COMPONENT_NAME, endpoint[const.FEATURE_NAME]):
-                raise InvalidRequest(f"This feature: {endpoint[const.FEATURE_NAME]} is not supported by CSM ")        
-=======
         def getMatchingEndpoint(endpoint_map, path):
             for key,value in endpoint_map.items():
                 map_re = f'^{key}$'.replace("*", "[\w\d]*")
@@ -222,7 +210,6 @@
                         raise InvalidRequest(f"This feature {endpoint[const.FEATURE_NAME]} is not supported by {component} ")
             if not await unsupported_feature_instance.is_feature_supported(const.CSM_COMPONENT_NAME, endpoint[const.FEATURE_NAME]):
                 raise InvalidRequest(f"This feature {endpoint[const.FEATURE_NAME]} is not supported by CSM")        
->>>>>>> b47953d2
 
     @classmethod
     @web.middleware
@@ -280,10 +267,7 @@
 
         try:
             await CsmRestApi.check_for_unsupported_endpoint(request)
-<<<<<<< HEAD
-=======
-
->>>>>>> b47953d2
+
             resp = await handler(request)
             if isinstance(resp, DownloadFileEntity):
                 file_resp = web.FileResponse(resp.path_to_file)
