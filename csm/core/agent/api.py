--- conflicted
+++ resolved
@@ -183,20 +183,8 @@
             resp["error_code"] = err.status
         else:
             resp["message"] = f'{str(err)}'
-
-<<<<<<< HEAD
-        audit = CsmRestApi.http_request_to_log_string(request)
-
-        if (getattr(request, "session", None) is not None
-                and getattr(request.session, "credentials", None) is not None):
-            Log.audit(f'User: {request.session.credentials.user_id} '
-                      f'{audit} RC: {resp["error_code"]}')
-        else:
-            Log.audit(f'{audit} RC: {resp["error_code"]}')
-=======
-        
+     
         CsmRestApi.process_audit_log(resp, request)
->>>>>>> 83b79322
         return resp
 
     @staticmethod
