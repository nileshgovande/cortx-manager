# CORTX-CSM: CORTX Management web and CLI interface.
# Copyright (c) 2020 Seagate Technology LLC and/or its Affiliates
# This program is free software: you can redistribute it and/or modify
# it under the terms of the GNU Affero General Public License as published
# by the Free Software Foundation, either version 3 of the License, or
# (at your option) any later version.
# This program is distributed in the hope that it will be useful,
# but WITHOUT ANY WARRANTY; without even the implied warranty of
# MERCHANTABILITY or FITNESS FOR A PARTICULAR PURPOSE. See the
# GNU Affero General Public License for more details.
# You should have received a copy of the GNU Affero General Public License
# along with this program. If not, see <https://www.gnu.org/licenses/>.
# For any questions about this software or licensing,
# please email opensource@seagate.com or cortx-questions@seagate.com.

import os
import errno
import yaml
import asyncio
import json
import traceback
import ssl
from concurrent.futures import CancelledError as ConcurrentCancelledError
from asyncio import CancelledError as AsyncioCancelledError
from weakref import WeakSet
from aiohttp import web, web_exceptions
from abc import ABC
from secure import SecureHeaders
from csm.core.providers.provider_factory import ProviderFactory
from csm.core.providers.providers import Request, Response
from csm.common.observer import Observable
from csm.common.payload import *
from csm.common.conf import Conf, ConfSection, DebugConf
from cortx.utils.log import Log
from cortx.utils.product_features import unsupported_features
from csm.common.payload import Json
from csm.common.services import Service
from csm.core.blogic import const
from csm.common.cluster import Cluster
from csm.common.errors import (CsmError, CsmNotFoundError, CsmPermissionDenied,
                               CsmInternalError, InvalidRequest, ResourceExist,
                               CsmNotImplemented, CsmServiceConflict, CsmGatewayTimeout)
from csm.core.routes import ApiRoutes
from csm.core.services.alerts import AlertsAppService
from csm.core.services.usl import UslService
from csm.core.services.file_transfer import DownloadFileEntity
from csm.core.controllers.view import CsmView, CsmResponse, CsmAuth
from csm.core.controllers import CsmRoutes
import re


class CsmApi(ABC):
    """ Interface class to communicate with RAS API """
    _providers = {}
    _cluster = None

    @staticmethod
    def init():
        """ API server initialization. Validates and Loads configuration """

        # Validate configuration files are present
        inventory_file = const.INVENTORY_FILE
        if not os.path.isfile(inventory_file):
            raise CsmError(errno.ENOENT,
                           'cluster config file %s does not exist' % inventory_file)

    @staticmethod
    def get_cluster():
        return CsmApi._cluster

    @staticmethod
    def set_cluster(cluster):
        CsmApi._cluster = cluster

    @staticmethod
    def process_request(command, request: Request, callback=None):
        """
        Processes requests received from client using a backend provider.
        Provider is loaded initially and instance is reused for future calls.
        """
        if CsmApi._cluster is None:
            raise CsmError(errno.ENOENT, 'CSM API not initialized')
        Log.info('command=%s action=%s args=%s' % (command,
                                                   request.action(),
                                                   request.args()))
        if not command in CsmApi._providers.keys():
            CsmApi._providers[command] = ProviderFactory.get_provider(command,
                                                                      CsmApi._cluster)
        provider = CsmApi._providers[command]
        return provider.process_request(request, callback)


class CsmRestApi(CsmApi, ABC):
    """ REST Interface to communicate with CSM """

    @staticmethod
    def init(alerts_service):
        CsmApi.init()
        CsmRestApi._queue = asyncio.Queue()
        CsmRestApi._bgtasks = []
        CsmRestApi._wsclients = WeakSet()

        CsmRestApi._app = web.Application(
            middlewares=[CsmRestApi.set_secure_headers,
                         CsmRestApi.rest_middleware,
                         CsmRestApi.session_middleware,
                         CsmRestApi.permission_middleware]
        )

        CsmRoutes.add_routes(CsmRestApi._app)
        ApiRoutes.add_websocket_routes(
            CsmRestApi._app.router, CsmRestApi.process_websocket)

        CsmRestApi._app.on_startup.append(CsmRestApi._on_startup)
        CsmRestApi._app.on_shutdown.append(CsmRestApi._on_shutdown)
        CsmRestApi.update_roles_permission()

    @staticmethod
    def update_roles_permission():
        # Remove lyve_pilot permission if it is not supported
        try:
            roles = Json(const.ROLES_MANAGEMENT).load()
            unsupported_feature_instance = unsupported_features.UnsupportedFeaturesDB()
            feature_supported = CsmRestApi._app._loop.run_until_complete(unsupported_feature_instance.is_feature_supported(const.CSM_COMPONENT_NAME, const.LYVE_PILOT))
            if not feature_supported:
                Log.debug(f"{const.LYVE_PILOT} is not supported.")
                for permissions in roles.values():
                    if permissions.get(const.PERMISSIONS).get(const.LYVE_PILOT):
                        del permissions.get(const.PERMISSIONS)[const.LYVE_PILOT]
                        Log.debug(f"{const.LYVE_PILOT} permissions removed.")
                Json(const.ROLES_MANAGEMENT).dump(roles)
        except Exception as e_:
            Log.error(f"Error occurred while updating permissions: {e_}")

    @staticmethod
    def is_debug(request) -> bool:
        return 'debug' in request.rel_url.query

    @staticmethod
    def http_request_to_log_string(request):
        remote_ip = request.remote
        url = request.path
        method = request.method
        user_agent = request.headers.get('User-Agent')
        return (f"Remote_IP:{remote_ip} Url:{url} Method:{method} User-Agent:{user_agent}")

    @staticmethod
    def error_response(err: Exception, request) -> dict:
        resp = {
            "error_code": None,
            "message": None,
        }

        if CsmRestApi.is_debug(request):
            resp["stacktrace"] = traceback.format_exc().splitlines()

        if isinstance(err, CsmError):
            resp["error_code"] = err.rc()
            resp["message"] = err.error()
            message_id = err.message_id()
            if message_id is not None:
                resp["message_id"] = err.message_id()
            message_args = err.message_args()
            if message_args is not None:
                resp["error_format_args"] = err.message_args()
        elif isinstance(err, web_exceptions.HTTPError):
            resp["message"] = str(err)
            resp["error_code"] = err.status
        else:
            resp["message"] = f'{str(err)}'

        audit = CsmRestApi.http_request_to_log_string(request)
<<<<<<< HEAD
        if hasattr(request,"session"):
=======
        if (getattr(request, "session", None) is not None
                and getattr(request.session, "credentials", None) is not None):
>>>>>>> 6e2e2568
            Log.audit(f'User: {request.session.credentials.user_id} '
                      f'{audit} RC: {resp["error_code"]}')
        else:
            Log.audit(f'{audit} RC: {resp["error_code"]}')
        return resp

    @staticmethod
    def json_serializer(*args, **kwargs):
        kwargs['default'] = str
        return json.dumps(*args, **kwargs)

    @staticmethod
    def json_response(resp_obj, status=200):
        return web.json_response(
            resp_obj, status=status, dumps=CsmRestApi.json_serializer)

    @classmethod
    def _unauthorised(cls, reason):
        Log.debug(f'Unautorized: {reason}')
        raise web.HTTPUnauthorized(headers=CsmAuth.UNAUTH)

    @staticmethod
    async def _resolve_handler(request):
        match_info = await request.app.router.resolve(request)
        return match_info.handler

    @classmethod
    async def _is_public(cls, request):
        handler = await cls._resolve_handler(request)
        return CsmView.is_public(handler, request.method)

    @classmethod
    async def _get_permissions(cls, request):
        handler = await cls._resolve_handler(request)
        return CsmView.get_permissions(handler, request.method)

    @staticmethod
    async def check_for_unsupported_endpoint(request):
        """
        Check whether the endpoint is supported. If not, send proper error
        reponse.
        """
        def getMatchingEndpoint(endpoint_map, path):
            for key,value in endpoint_map.items():
                map_re = f'^{key}$'.replace("*", "[\w\d]*")
                if re.search(rf"{map_re}", path):
                    return value

        feature_endpoint_map = Json(const.FEATURE_ENDPOINT_MAPPING_SCHEMA).load()
        endpoint = getMatchingEndpoint(feature_endpoint_map, request.path)
        if endpoint:
            unsupported_feature_instance = unsupported_features.UnsupportedFeaturesDB()
            if endpoint[const.DEPENDENT_ON]:
                for component in endpoint[const.DEPENDENT_ON]:
                    if not await unsupported_feature_instance.is_feature_supported(component,endpoint[const.FEATURE_NAME]):
                        Log.debug(f"The request {request.path} of feature {endpoint[const.FEATURE_NAME]} is not supported by {component}")
                        raise InvalidRequest("This feature is not supported on this environment.")
            if not await unsupported_feature_instance.is_feature_supported(const.CSM_COMPONENT_NAME, endpoint[const.FEATURE_NAME]):
                Log.debug(f"The request {request.path} of feature {endpoint[const.FEATURE_NAME]} is not supported by {const.CSM_COMPONENT_NAME}")
                raise InvalidRequest("This feature is not supported on this environment.")
        else:
            Log.debug(f"Feature endpoint is not found for {request.path}")

    @classmethod
    @web.middleware
    async def session_middleware(cls, request, handler):
        session = None
        is_public = await cls._is_public(request)
        if not is_public:
            hdr = request.headers.get(CsmAuth.HDR)
            if not hdr:
                cls._unauthorised(f'No {CsmAuth.HDR} header')
            auth_pair = hdr.split(' ')
            if len(auth_pair) != 2:
                cls._unauthorised(f'The header is incorrect. Expected "{CsmAuth.HDR} session_id"')
            auth_type, session_id = auth_pair
            if auth_type != CsmAuth.TYPE:
                cls._unauthorised(f'Invalid auth type {auth_type}')
            Log.debug(f'Non-Public: {request}')
            try:
                session = await request.app.login_service.auth_session(session_id)
                Log.info(f'Username: {session.credentials.user_id}')
            except CsmError as e:
                cls._unauthorised(e.error())
            if not session:
                cls._unauthorised('Invalid auth token')
        else:
            Log.debug(f'Public: {request}')
        request.session = session
        return await handler(request)

    @classmethod
    @web.middleware
    async def permission_middleware(cls, request, handler):
        if request.session is not None:
            # Check user permissions
            required = await cls._get_permissions(request)
            verdict = (request.session.permissions & required) == required
            Log.debug(f'Required permissions: {required}')
            Log.debug(f'User permissions: {request.session.permissions}')
            Log.debug(f'Allow access: {verdict}')
            if not verdict:
                raise web.HTTPForbidden()
        return await handler(request)

    @staticmethod
    @web.middleware
    async def set_secure_headers(request, handler):
        resp = await handler(request)
        SecureHeaders(csp=True).aiohttp(resp)
        return resp

    @staticmethod
    @web.middleware
    async def rest_middleware(request, handler):

        try:
            await CsmRestApi.check_for_unsupported_endpoint(request)

            resp = await handler(request)
            if isinstance(resp, DownloadFileEntity):
                file_resp = web.FileResponse(resp.path_to_file)
                file_resp.headers['Content-Disposition'] = f'attachment; filename="{resp.filename}"'
                return file_resp

            if isinstance(resp, web.StreamResponse):
                Log.audit(f'{CsmRestApi.http_request_to_log_string(request)} RC: {resp.status}')
                return resp

            status = 200
            if isinstance(resp, Response):
                resp_obj = {'message': resp.output()}
                status = resp.rc()
                if not 200 <= status <= 299:
                    Log.error(f"Error: ({status}):{resp_obj['message']}")
            else:
                resp_obj = resp
            audit = CsmRestApi.http_request_to_log_string(request)
            if request.session is not None:
                Log.audit(f'User: {request.session.credentials.user_id} '
                          f'{audit} RC: {status}')
            else:
                Log.audit(f'{audit} RC: {status}')
            return CsmRestApi.json_response(resp_obj, status)
        # todo: Changes for handling all Errors to be done.

        # These exceptions are thrown by aiohttp when request is cancelled
        # by client to complete task which are await use atomic
        except (ConcurrentCancelledError, AsyncioCancelledError) as e:
            Log.warn(f"Client cancelled call for {request.method} {request.path}")
            return CsmRestApi.json_response("Call cancelled by client", status=499)
        except web.HTTPException as e:
            Log.error(f'HTTP Exception {e.status}: {e.reason}')
            raise e
        except InvalidRequest as e:
            Log.error(f"Error: {e} \n {traceback.format_exc()}")
            return CsmRestApi.json_response(CsmRestApi.error_response(e, request), status=400)
        except CsmNotFoundError as e:
            return CsmRestApi.json_response(CsmRestApi.error_response(e, request), status=404)
        except CsmPermissionDenied as e:
            return CsmRestApi.json_response(CsmRestApi.error_response(e, request), status=403)
        except ResourceExist  as e:
            return CsmRestApi.json_response(CsmRestApi.error_response(e, request),
                                            status=const.STATUS_CONFLICT)
        except CsmInternalError as e:
            return CsmRestApi.json_response(CsmRestApi.error_response(e, request), status=500)
        except CsmNotImplemented as e:
            return CsmRestApi.json_response(CsmRestApi.error_response(e, request), status=501)
        except CsmGatewayTimeout as e:
            return CsmRestApi.json_response(CsmRestApi.error_response(e, request), status=504)
        except CsmServiceConflict as e:
            return CsmRestApi.json_response(CsmRestApi.error_response(e, request), status=409)
        except (CsmError, InvalidRequest) as e:
            return CsmRestApi.json_response(CsmRestApi.error_response(e, request), status=400)
        except KeyError as e:
            Log.error(f"Error: {e} \n {traceback.format_exc()}")
            message = f"Missing Key for {e}"
            return CsmRestApi.json_response(CsmRestApi.error_response(KeyError(message), request), status=422)
        except Exception as e:
            Log.critical(f"Unhandled Exception Caught: {e} \n {traceback.format_exc()}")
            return CsmRestApi.json_response(CsmRestApi.error_response(e, request), status=500)

    @staticmethod
    def run(port: int, https_conf: ConfSection, debug_conf: DebugConf):
        if not debug_conf.http_enabled:
            port = https_conf.port
            ssl_context = ssl.create_default_context(ssl.Purpose.CLIENT_AUTH)
            if not all(map(os.path.exists,
                           (https_conf.certificate_path,
                            https_conf.private_key_path))):
                raise CsmError(errno.ENOENT, "Invalid path to certificate/private key")
            ssl_context.load_cert_chain(https_conf.certificate_path, https_conf.private_key_path)
        else:
            ssl_context = None

        web.run_app(CsmRestApi._app, port=port, ssl_context=ssl_context,
                    access_log=Log.logger, access_log_format=const.REST_ACCESS_FORMAT)

    @staticmethod
    async def process_request(request):
        """ Receives a request, processes and sends response back to client """
        cmd = request.rel_url.query['cmd']
        action = request.rel_url.query['action']
        args = request.rel_url.query['args']

        request = Request(action, args)
        response = CsmApi.process_request(cmd, request)

        return response

    @staticmethod
    @CsmAuth.public
    async def process_websocket(request):
        """
        The method handles websocket connection.

        TODO: Implement authentication mechanism for websockets.
        As JavaScript WebSocket API does not support sending
        any custom headers during HTTP handshake stage, the
        'Authorization' header can not be used for websocket
        connection authentication. Some other authentication
        scheme should be designed for this case.
        For the time being the handler is marked as 'public'
        to disable authentication for websockets completely.
        """
        ws = web.WebSocketResponse()
        await ws.prepare(request)
        Log.debug('REST API websock connection opened')
        CsmRestApi._wsclients.add(ws)

        try:
            async for msg in ws:
                if msg.type == web.WSMsgType.TEXT:
                    Log.debug('REST API websock msg (ignored): %s' % msg)
                elif msg.type == web.WSMsgType.ERROR:
                    Log.debug('REST API websock exception: %s' % ws.exception())
            Log.debug('REST API websock connection closed')
            await ws.close()
        finally:
            CsmRestApi._wsclients.discard(ws)
        return ws

    @staticmethod
    async def _on_startup(app):
        Log.debug('REST API startup')
        CsmRestApi._bgtasks.append(app.loop.create_task(CsmRestApi._websock_bg()))
        CsmRestApi._bgtasks.append(app.loop.create_task(CsmRestApi._ssl_cert_check_bg()))

    @staticmethod
    async def _on_shutdown(app):
        Log.debug('REST API shutdown')
        for task in CsmRestApi._bgtasks:
            task.cancel()

    @staticmethod
    async def _websock_bg():
        Log.debug('REST API websock background task started')
        try:
            while True:
                msg = await CsmRestApi._queue.get()
                await CsmRestApi._websock_broadcast(msg)
        except AsyncioCancelledError:
            Log.debug('REST API websock background task canceled')

        Log.debug('REST API websock background task done')

    @staticmethod
    async def _websock_broadcast(msg):
        # do explicit copy because the list can change asynchronously
        clients = CsmRestApi._wsclients.copy()
        try:
            for ws in clients:
                json_msg = CsmRestApi.json_serializer(msg)
                await ws.send_str(json_msg)
        except:
            Log.debug('REST API websock broadcast error')

    @classmethod
    async def _ssl_cert_check_bg(cls):
        Log.debug('SSL certificate expiry check background task started')
        try:
            security_service = cls._app[const.SECURITY_SERVICE]
            await security_service.check_certificate_expiry_time_task()
        except AsyncioCancelledError:
            Log.debug('SSL certificate expiry check background task canceled')

        Log.debug('SSL certificate expiry check background task done')

    @staticmethod
    async def _async_push(msg):
        return await CsmRestApi._queue.put(msg)

    @staticmethod
    def push(alert):
        coro = CsmRestApi._async_push(alert)
        asyncio.run_coroutine_threadsafe(coro, CsmRestApi._app.loop)
        return True


class AlertHttpNotifyService(Service):
    def __init__(self):
        super().__init__()
        self.unpublished_alerts = set()

    def push_unpublished(self):
        while self.unpublished_alerts:
            self.handle_alert()

    def handle_alert(self, alert):
        self.unpublished_alerts.add(alert)
        if CsmRestApi.push(alert):
            self.unpublished_alerts.discard(alert)<|MERGE_RESOLUTION|>--- conflicted
+++ resolved
@@ -170,12 +170,9 @@
             resp["message"] = f'{str(err)}'
 
         audit = CsmRestApi.http_request_to_log_string(request)
-<<<<<<< HEAD
-        if hasattr(request,"session"):
-=======
+
         if (getattr(request, "session", None) is not None
                 and getattr(request.session, "credentials", None) is not None):
->>>>>>> 6e2e2568
             Log.audit(f'User: {request.session.credentials.user_id} '
                       f'{audit} RC: {resp["error_code"]}')
         else:
