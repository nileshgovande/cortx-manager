#!/usr/bin/env python3

"""
 ****************************************************************************
 Filename:          api_client.py
 Description:       Infrastructure for invoking business logic locally or
                    remotely or various available channels like REST.

 Creation Date:     31/05/2018
 Author:            Malhar Vora
                    Ujjwal Lanjewar

 Do NOT modify or remove this copyright and confidentiality notice!
 Copyright (c) 2001 - $Date: 2015/01/14 $ Seagate Technology, LLC.
 The code contained herein is CONFIDENTIAL to Seagate Technology, LLC.
 Portions are also trade secret. Any use, duplication, derivation, distribution
 or disclosure of this code, for any reason, not expressly authorized is
 prohibited. All other rights are expressly reserved by Seagate Technology, LLC.
 ****************************************************************************
"""

import os
import errno
import yaml
import asyncio
import json
import traceback
import ssl
from weakref import WeakSet
from aiohttp import web, web_exceptions
from abc import ABC
from secure import SecureHeaders
from csm.core.providers.provider_factory import ProviderFactory
from csm.core.providers.providers import Request, Response
from csm.common.observer import Observable
from csm.common.payload import *
from csm.common.conf import Conf, ConfSection, DebugConf
from csm.common.log import Log
from csm.common.services import Service
from csm.core.blogic import const
from csm.common.cluster import Cluster
from csm.common.errors import CsmError, CsmNotFoundError, CsmPermissionDenied
from csm.core.routes import ApiRoutes
from csm.core.services.alerts import AlertsAppService
from csm.core.services.usl import UslService
from csm.core.services.file_transfer import DownloadFileEntity
from csm.core.controllers.view import CsmView, CsmResponse, CsmAuth
from csm.core.controllers import UslController
from csm.core.controllers import CsmRoutes


class CsmApi(ABC):
    """ Interface class to communicate with RAS API """
    _providers = {}
    _cluster = None

    @staticmethod
    def init():
        """ API server initialization. Validates and Loads configuration """

        # Validate configuration files are present
        inventory_file = const.INVENTORY_FILE
        if not os.path.isfile(inventory_file):
            raise CsmError(errno.ENOENT,
                           'cluster config file %s does not exist' % inventory_file)

    @staticmethod
    def get_cluster():
        return CsmApi._cluster

    @staticmethod
    def set_cluster(cluster):
        CsmApi._cluster = cluster

    @staticmethod
    def process_request(command, request: Request, callback=None):
        """
        Processes requests received from client using a backend provider.
        Provider is loaded initially and instance is reused for future calls.
        """
        if CsmApi._cluster is None:
            raise CsmError(errno.ENOENT, 'CSM API not initialized')
        Log.info('command=%s action=%s args=%s' % (command,
                                                   request.action(),
                                                   request.args()))
        if not command in CsmApi._providers.keys():
            CsmApi._providers[command] = ProviderFactory.get_provider(command,
                                                                      CsmApi._cluster)
        provider = CsmApi._providers[command]
        return provider.process_request(request, callback)


class CsmRestApi(CsmApi, ABC):
    """ REST Interface to communicate with CSM """

    @staticmethod
    def init(alerts_service, usl_service):
        CsmApi.init()
        CsmRestApi._queue = asyncio.Queue()
        CsmRestApi._bgtask = None
        CsmRestApi._wsclients = WeakSet()

        CsmRestApi._app = web.Application(
            middlewares=[CsmRestApi.set_secure_headers,
                         CsmRestApi.rest_middleware,
                         CsmRestApi.session_middleware,
                         CsmRestApi.permission_middleware]
        )

        usl_ctrl = UslController(usl_service)
        CsmRoutes.add_routes(CsmRestApi._app)
        ApiRoutes.add_rest_api_routes(CsmRestApi._app.router, usl_ctrl)
        ApiRoutes.add_websocket_routes(
            CsmRestApi._app.router, CsmRestApi.process_websocket)

        CsmRestApi._app.on_startup.append(CsmRestApi._on_startup)
        CsmRestApi._app.on_shutdown.append(CsmRestApi._on_shutdown)

    @staticmethod
    def is_debug(request) -> bool:
        return 'debug' in request.rel_url.query

    @staticmethod
    def error_response(err: Exception, request) -> dict:
        resp = {
            "error_code": None,
            "message_id": None,
            "message": None,
            "error_format_args": {},  # Empty for now
        }

        if CsmRestApi.is_debug(request):
            resp["stacktrace"] = traceback.format_exc().splitlines()

        if isinstance(err, CsmError):
            resp["error_code"] = err.rc()
            resp["message_id"] = err.message_id()
            resp["message"] = err.error()
            resp["error_format_args"] = err.message_args()
        elif isinstance(err, web_exceptions.HTTPError):
            resp["message"] = str(err)
            resp["error_code"] = err.status
        else:
            resp["message"] = str(err)
        Log.audit(f'User: {request.session.credentials.user_id} '
                  f'Request: {request} RC: {resp["error_code"]}' )
        return resp

    @staticmethod
    def json_serializer(*args, **kwargs):
        kwargs['default'] = str
        return json.dumps(*args, **kwargs)

    @staticmethod
    def json_response(resp_obj, status=200):
        return web.json_response(
            resp_obj, status=status, dumps=CsmRestApi.json_serializer)

    @classmethod
    def _unauthorised(cls, reason):
        Log.debug(f'Unautorized: {reason}')
        raise web.HTTPUnauthorized(headers=CsmAuth.UNAUTH)

    @staticmethod
    def http_request_to_log_string(request):
        remote_ip = request.remote
        url = request.path
        method = request.method
        query = dict(request.query) if not request.has_body else {}
        body = {} if not request.has_body \
            else json.loads(request.content._buffer[0].decode('utf-8'))
        if body and isinstance(body, dict):
            for key in body.keys():
                if "password" in key:
                    body[key] = '*****'
        return f"Remote_IP:{remote_ip} Url:{url} Method:{method} Query:{query} Body:{body}"

<<<<<<< HEAD
    @staticmethod
    async def _resolve_handler(request):
        match_info = await request.app.router.resolve(request)
        return match_info.handler

    @classmethod
    async def _is_public(cls, request):
        handler = await cls._resolve_handler(request)
        return CsmView.is_public(handler, request.method)

    @classmethod
    async def _get_permissions(cls, request):
        handler = await cls._resolve_handler(request)
        return CsmView.get_permissions(handler, request.method)
=======
>>>>>>> 08dbd133

    @classmethod
    @web.middleware
    async def session_middleware(cls, request, handler):
<<<<<<< HEAD
        Log.info(cls.http_request_to_log_string(request))
        session = None
        is_public = await cls._is_public(request)
=======
        Log.audit(cls.http_request_to_log_string(request))
        is_public = CsmAuth.is_public(handler)
        if not is_public:
            is_public = CsmView.is_public(handler, request.method.lower())
>>>>>>> 08dbd133
        if not is_public:
            hdr = request.headers.get(CsmAuth.HDR)
            if not hdr:
                cls._unauthorised(f'No {CsmAuth.HDR} header')
            auth_type, session_id = hdr.split(' ')
            if auth_type != CsmAuth.TYPE:
                cls._unauthorised(f'Invalid auth type {auth_type}')
            Log.debug(f'Non-Public: {request}')
            try:
                session = await request.app.login_service.auth_session(session_id)
                Log.info(f'Username: {session.credentials.user_id}')
            except CsmError as e:
                cls._unauthorised(e.error())
            if not session:
                cls._unauthorised('Invalid auth token')
        else:
            Log.debug(f'Public: {request}')
        request.session = session
        return await handler(request)

    @classmethod
    @web.middleware
    async def permission_middleware(cls, request, handler):
        if request.session is not None:
            # Check user permissions
            required = await cls._get_permissions(request)
            verdict = (request.session.permissions & required) == required
            Log.debug(f'Required permissions: {required}')
            Log.debug(f'User permissions: {request.session.permissions}')
            Log.debug(f'Allow access: {verdict}')
            if not verdict:
                raise web.HTTPForbidden()
        return await handler(request)

    @staticmethod
    @web.middleware
    async def set_secure_headers(request, handler):
        resp = await handler(request)
        SecureHeaders(csp=True).aiohttp(resp)
        return resp

    @staticmethod
    @web.middleware
    async def rest_middleware(request, handler):
        try:
            resp = await handler(request)

            if isinstance(resp, DownloadFileEntity):
                file_resp = web.FileResponse(resp.path_to_file)
                file_resp.headers['Content-Disposition'] = f'attachment; filename="{resp.filename}"'
                return file_resp

            if isinstance(resp, web.StreamResponse):
                return resp

            status = 200
            if isinstance(resp, Response):
                resp_obj = {'message': resp.output()}
                status = resp.rc()
                if not 200 <= status <= 299:
                    Log.error(f"Error: ({status}):{resp_obj['message']}")
            else:
                resp_obj = resp
            Log.audit(f'User: {request.session.credentials.user_id} '
                      f'Request: {request} RC: {status}')
            return CsmRestApi.json_response(resp_obj, status)
        # todo: Changes for handling all Errors to be done.
        except web.HTTPException as e:
            Log.error(f'HTTP Exception {e.status}: {e.reason}')
            raise e
        except CsmNotFoundError as e:
            Log.error(f"Error: {e} \n {traceback.format_exc()}")
            return CsmRestApi.json_response(CsmRestApi.error_response(e, request), status=404)
        except CsmPermissionDenied as e:
            Log.error(f"Error: {e} \n {traceback.format_exc()}")
            return CsmRestApi.json_response(CsmRestApi.error_response(e, request),
                                            status=403)
        except CsmError as e:
            Log.error(f"Error: {e} \n {traceback.format_exc()}")
            return CsmRestApi.json_response(CsmRestApi.error_response(e, request), status=400)
        except KeyError as e:
            Log.error(f"Error: {e} \n {traceback.format_exc()}")
            message = f"Missing Key for {e}"
            return CsmRestApi.json_response(CsmRestApi.error_response(KeyError(message), request), status=422)
        except Exception as e:
            Log.critical(f"Unhandled Exception Caught: {e} \n {traceback.format_exc()}")
            return CsmRestApi.json_response(CsmRestApi.error_response(e, request), status=500)

    @staticmethod
    def run(port: int, https_conf: ConfSection, debug_conf: DebugConf):
        if not debug_conf.http_enabled:
            port = https_conf.port
            ssl_context = ssl.create_default_context(ssl.Purpose.CLIENT_AUTH)
            if not all(map(os.path.exists,
                           (https_conf.certificate_path,
                            https_conf.private_key_path))):
                raise CsmError(errno.ENOENT, "Invalid path to certificate/private key")
            ssl_context.load_cert_chain(https_conf.certificate_path, https_conf.private_key_path)
        else:
            ssl_context = None

        web.run_app(CsmRestApi._app, port=port, ssl_context=ssl_context)

    @staticmethod
    async def process_request(request):
        """ Receives a request, processes and sends response back to client """
        cmd = request.rel_url.query['cmd']
        action = request.rel_url.query['action']
        args = request.rel_url.query['args']

        request = Request(action, args)
        response = CsmApi.process_request(cmd, request)

        return response

    @staticmethod
    @CsmAuth.public
    async def process_websocket(request):
        """
        The method handles websocket connection.

        TODO: Implement authentication mechanism for websockets.
        As JavaScript WebSocket API does not support sending
        any custom headers during HTTP handshake stage, the
        'Authorization' header can not be used for websocket
        connection authentication. Some other authentication
        scheme should be designed for this case.
        For the time being the handler is marked as 'public'
        to disable authentication for websockets completely.
        """
        ws = web.WebSocketResponse()
        await ws.prepare(request)
        Log.debug('REST API websock connection opened')
        CsmRestApi._wsclients.add(ws)

        try:
            async for msg in ws:
                if msg.type == web.WSMsgType.TEXT:
                    Log.debug('REST API websock msg (ignored): %s' % msg)
                elif msg.type == web.WSMsgType.ERROR:
                    Log.debug('REST API websock exception: %s' % ws.exception())
            Log.debug('REST API websock connection closed')
            await ws.close()
        finally:
            CsmRestApi._wsclients.discard(ws)
        return ws

    @staticmethod
    async def _on_startup(app):
        Log.debug('REST API startup')
        CsmRestApi._bgtask = app.loop.create_task(CsmRestApi._websock_bg())

    @staticmethod
    async def _on_shutdown(app):
        Log.debug('REST API shutdown')
        CsmRestApi._bgtask.cancel()

    @staticmethod
    async def _websock_bg():
        Log.debug('REST API websock background task started')
        try:
            while True:
                msg = await CsmRestApi._queue.get()
                await CsmRestApi._websock_broadcast(msg)
        except asyncio.CancelledError:
            Log.debug('REST API websock background task canceled')

        Log.debug('REST API websock background task done')

    @staticmethod
    async def _websock_broadcast(msg):
        # do explicit copy because the list can change asynchronously
        clients = CsmRestApi._wsclients.copy()
        try:
            for ws in clients:
                json_msg = CsmRestApi.json_serializer(msg)
                await ws.send_str(json_msg)
        except:
            Log.debug('REST API websock broadcast error')

    @staticmethod
    async def _async_push(msg):
        return await CsmRestApi._queue.put(msg)

    @staticmethod
    def push(alert):
        coro = CsmRestApi._async_push(alert)
        asyncio.run_coroutine_threadsafe(coro, CsmRestApi._app.loop)
        return True


class AlertHttpNotifyService(Service):
    def __init__(self):
        super().__init__()
        self.unpublished_alerts = set()

    def push_unpublished(self):
        while self.unpublished_alerts:
            self.handle_alert()

    def handle_alert(self, alert):
        self.unpublished_alerts.add(alert)
        if CsmRestApi.push(alert):
            self.unpublished_alerts.discard(alert)<|MERGE_RESOLUTION|>--- conflicted
+++ resolved
@@ -175,7 +175,6 @@
                     body[key] = '*****'
         return f"Remote_IP:{remote_ip} Url:{url} Method:{method} Query:{query} Body:{body}"
 
-<<<<<<< HEAD
     @staticmethod
     async def _resolve_handler(request):
         match_info = await request.app.router.resolve(request)
@@ -190,22 +189,13 @@
     async def _get_permissions(cls, request):
         handler = await cls._resolve_handler(request)
         return CsmView.get_permissions(handler, request.method)
-=======
->>>>>>> 08dbd133
 
     @classmethod
     @web.middleware
     async def session_middleware(cls, request, handler):
-<<<<<<< HEAD
-        Log.info(cls.http_request_to_log_string(request))
+        Log.audit(cls.http_request_to_log_string(request))
         session = None
         is_public = await cls._is_public(request)
-=======
-        Log.audit(cls.http_request_to_log_string(request))
-        is_public = CsmAuth.is_public(handler)
-        if not is_public:
-            is_public = CsmView.is_public(handler, request.method.lower())
->>>>>>> 08dbd133
         if not is_public:
             hdr = request.headers.get(CsmAuth.HDR)
             if not hdr:
