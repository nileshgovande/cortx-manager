#!/usr/bin/env python3

"""
 ****************************************************************************
 Filename:          api_client.py
 Description:       Infrastructure for invoking business logic locally or
                    remotely or various available channels like REST.

 Creation Date:     31/05/2018
 Author:            Malhar Vora
                    Ujjwal Lanjewar

 Do NOT modify or remove this copyright and confidentiality notice!
 Copyright (c) 2001 - $Date: 2015/01/14 $ Seagate Technology, LLC.
 The code contained herein is CONFIDENTIAL to Seagate Technology, LLC.
 Portions are also trade secret. Any use, duplication, derivation, distribution
 or disclosure of this code, for any reason, not expressly authorized is
 prohibited. All other rights are expressly reserved by Seagate Technology, LLC.
 ****************************************************************************
"""

import os
import errno
import yaml
import asyncio
import json
import traceback
from weakref import WeakSet
from datetime import datetime
from aiohttp import web
from abc import ABC

from csm.core.providers.provider_factory import ProviderFactory
from csm.core.providers.providers import Request, Response
from csm.common.payload import *
from csm.common.conf import Conf
from csm.common.log import Log
from csm.core.blogic import const
<<<<<<< HEAD
from csm.common.cluster import Cluster
from csm.common.errors import CsmError, CsmNotFoundError
from csm.common.ha_framework import PcsHAFramework
from csm.core.blogic.csm_ha import CsmResourceAgent
from csm.core.routes import add_routes
from csm.core.blogic.services.alerts import AlertsAppService
from csm.core.controllers import AlertsRestController
=======
from csm.common.errors import CsmError
>>>>>>> dcae7b9a

class CsmApi(ABC):
    """ Interface class to communicate with RAS API """
    _providers = {}
    _cluster = None

    @staticmethod
    def init():
        """ API server initialization. Validates and Loads configuration """

        # Validate configuration files are present
        inventory_file = const.INVENTORY_FILE
        if not os.path.isfile(inventory_file):
            raise CsmError(errno.ENOENT,
                           'cluster config file %s does not exist' % inventory_file)

    @staticmethod
    def get_cluster():
        return CsmApi._cluster

    @staticmethod
<<<<<<< HEAD
    def process_request(command, request: Request, callback=None):
=======
    def set_cluster(cluster):
        CsmApi._cluster = cluster

    @staticmethod
    def process_request(command, request, callback=None):
>>>>>>> dcae7b9a
        """
        Processes requests received from client using a backend provider.
        Provider is loaded initially and instance is reused for future calls.
        """
        if CsmApi._cluster is None:
            raise CsmError(errno.ENOENT, 'CSM API not initialized')
        Log.info('command=%s action=%s args=%s' % (command,
                                                   request.action(),
                                                   request.args()))
        if not command in CsmApi._providers.keys():
            CsmApi._providers[command] = ProviderFactory.get_provider(command,
                                                                      CsmApi._cluster)
        provider = CsmApi._providers[command]
        return provider.process_request(request, callback)


class CsmRestApi(CsmApi, ABC):
    """ REST Interface to communicate with CSM """

    @staticmethod
    def init(alerts_service):
        CsmApi.init()
        CsmRestApi._queue = asyncio.Queue()
        CsmRestApi._bgtask = None
        CsmRestApi._wsclients = WeakSet()
        CsmRestApi._app = web.Application(
            middlewares=[CsmRestApi.rest_middleware]
        )

        alerts_ctrl = AlertsRestController(AlertsAppService(alerts_service))
        add_routes(CsmRestApi, alerts_ctrl)

        CsmRestApi._app.on_startup.append(CsmRestApi._on_startup)
        CsmRestApi._app.on_shutdown.append(CsmRestApi._on_shutdown)

    @staticmethod
    def error_response(err: Exception) -> dict:
        resp = {
            "message_id": None,
            "message": None,
            "error_format_args": {},  # Empty for now
            # TODO: Should we send trace only when we are in debug mode? 
            "stacktrace": traceback.format_exc().splitlines()
        }

        if isinstance(err, CsmError):
            resp["message_id"] = err.rc()
            resp["message"] = err.error()
        else:
            resp["message"] = str(err)

        return resp


    @staticmethod
    @web.middleware
    async def rest_middleware(request, handler):
        try:
            resp = await handler(request)
            if isinstance(resp, web.FileResponse):
                return resp

            if isinstance(resp, Response):
                resp_obj = {'status': resp.rc(), 'message': resp.output()}
            else:
                resp_obj = resp

            return web.json_response(resp_obj, status=200)
        # todo: Changes for handling all Errors to be done.
        except CsmNotFoundError as e:
            return web.json_response(CsmRestApi.error_response(e), status=404)
        except CsmError as e:
            return web.json_response(CsmRestApi.error_response(e), status=400)
        except Exception as e:
            return web.json_response(CsmRestApi.error_response(e), status=422)

    @staticmethod
    def run(port):
        web.run_app(CsmRestApi._app, port=port)

    @staticmethod
    async def process_request(request):
        """ Receives a request, processes and sends response back to client """
        cmd = request.rel_url.query['cmd']
        action = request.rel_url.query['action']
        args = request.rel_url.query['args']

        request = Request(action, args)
        response = CsmApi.process_request(cmd, request)

        return response

    @staticmethod
    async def process_websocket(request):
        """ Handles websocket connection """
        ws = web.WebSocketResponse()
        await ws.prepare(request)
        Log.debug('REST API websock connection opened')
        CsmRestApi._wsclients.add(ws)

        try:
            async for msg in ws:
                if msg.type == web.WSMsgType.TEXT:
                    Log.debug('REST API websock msg (ignored): %s' % msg)
                elif msg.type == web.WSMsgType.ERROR:
                    Log.debug('REST API websock exception: %s' % ws.exception())
            Log.debug('REST API websock connection closed')
            await ws.close()
        finally:
            CsmRestApi._wsclients.discard(ws)
        return ws

    @staticmethod
    async def _on_startup(app):
        Log.debug('REST API startup')
        CsmRestApi._bgtask = app.loop.create_task(CsmRestApi._websock_bg())

    @staticmethod
    async def _on_shutdown(app):
        Log.debug('REST API shutdown')
        CsmRestApi._bgtask.cancel()

    @staticmethod
    async def _websock_bg():
        Log.debug('REST API websock background task started')
        try:
            while True:
                msg = await CsmRestApi._queue.get()
                await CsmRestApi._websock_broadcast(msg)
        except asyncio.CancelledError:
            Log.debug('REST API websock background task canceled')

        Log.debug('REST API websock background task done')

    @staticmethod
    async def _websock_broadcast(msg):
        # do explicit copy because the list can change asynchronously
        clients = CsmRestApi._wsclients.copy()
        try:
            for ws in clients:
                await ws.send_str(json.dumps(msg))
        except:
            Log.debug('REST API websock broadcast error')

    @staticmethod
    async def process_dbg_static_page(request):
        """
        Static page handler is for debugging purposes only. To be
        deleted later when we have tests for aiohttp web sockets.
        HTML and JS debug files are loaded from 'dbgwbi' directory
        (which will be deleted later completely too).
        """
        base = "src/core/agent/dbgwbi"
        path = request.match_info.get('path', '.')
        realpath = os.path.abspath(f'{base}/{path}')
        if os.path.exists(realpath) and os.path.isdir(realpath):
            realpath = os.path.abspath(f'{realpath}/index.html')
        if os.path.exists(realpath):
            return web.FileResponse(realpath)
        return web.FileResponse(f'{base}/error.html')

    @staticmethod
    async def _async_push(msg):
        return await CsmRestApi._queue.put(msg)

    @staticmethod
    def push(alert):
        coro = CsmRestApi._async_push(alert)
        asyncio.run_coroutine_threadsafe(coro, CsmRestApi._app.loop)
        return True<|MERGE_RESOLUTION|>--- conflicted
+++ resolved
@@ -36,17 +36,12 @@
 from csm.common.conf import Conf
 from csm.common.log import Log
 from csm.core.blogic import const
-<<<<<<< HEAD
 from csm.common.cluster import Cluster
 from csm.common.errors import CsmError, CsmNotFoundError
-from csm.common.ha_framework import PcsHAFramework
-from csm.core.blogic.csm_ha import CsmResourceAgent
 from csm.core.routes import add_routes
 from csm.core.blogic.services.alerts import AlertsAppService
 from csm.core.controllers import AlertsRestController
-=======
-from csm.common.errors import CsmError
->>>>>>> dcae7b9a
+
 
 class CsmApi(ABC):
     """ Interface class to communicate with RAS API """
@@ -68,15 +63,11 @@
         return CsmApi._cluster
 
     @staticmethod
-<<<<<<< HEAD
-    def process_request(command, request: Request, callback=None):
-=======
     def set_cluster(cluster):
         CsmApi._cluster = cluster
 
     @staticmethod
-    def process_request(command, request, callback=None):
->>>>>>> dcae7b9a
+    def process_request(command, request: Request, callback=None):
         """
         Processes requests received from client using a backend provider.
         Provider is loaded initially and instance is reused for future calls.
