#!/usr/bin/env python3

"""
 ****************************************************************************
 Filename:          api_client.py
 Description:       Infrastructure for invoking business logic locally or
                    remotely or various available channels like REST.

 Creation Date:     31/05/2018
 Author:            Malhar Vora
                    Ujjwal Lanjewar

 Do NOT modify or remove this copyright and confidentiality notice!
 Copyright (c) 2001 - $Date: 2015/01/14 $ Seagate Technology, LLC.
 The code contained herein is CONFIDENTIAL to Seagate Technology, LLC.
 Portions are also trade secret. Any use, duplication, derivation, distribution
 or disclosure of this code, for any reason, not expressly authorized is
 prohibited. All other rights are expressly reserved by Seagate Technology, LLC.
 ****************************************************************************
"""

import os
import errno
import yaml
import asyncio
import json
import traceback
from weakref import WeakSet
from aiohttp import web, web_exceptions
from abc import ABC
from secure import SecureHeaders
from csm.core.providers.provider_factory import ProviderFactory
from csm.core.providers.providers import Request, Response
from csm.common.payload import *
from csm.common.conf import Conf
from csm.common.log import Log
from csm.core.blogic import const
from csm.common.cluster import Cluster
from csm.common.errors import CsmError, CsmNotFoundError
from csm.core.routes import ApiRoutes
from csm.core.services.alerts import AlertsAppService
from csm.core.services.usl import UslService
from csm.core.controllers.view import CsmView, CsmResponse, CsmAuth
from csm.core.controllers import UslController
from csm.core.controllers import CsmRoutes

class CsmApi(ABC):
    """ Interface class to communicate with RAS API """
    _providers = {}
    _cluster = None

    @staticmethod
    def init():
        """ API server initialization. Validates and Loads configuration """

        # Validate configuration files are present
        inventory_file = const.INVENTORY_FILE
        if not os.path.isfile(inventory_file):
            raise CsmError(errno.ENOENT,
                           'cluster config file %s does not exist' % inventory_file)

    @staticmethod
    def get_cluster():
        return CsmApi._cluster

    @staticmethod
    def set_cluster(cluster):
        CsmApi._cluster = cluster

    @staticmethod
    def process_request(command, request: Request, callback=None):
        """
        Processes requests received from client using a backend provider.
        Provider is loaded initially and instance is reused for future calls.
        """
        if CsmApi._cluster is None:
            raise CsmError(errno.ENOENT, 'CSM API not initialized')
        Log.info('command=%s action=%s args=%s' % (command,
                                                   request.action(),
                                                   request.args()))
        if not command in CsmApi._providers.keys():
            CsmApi._providers[command] = ProviderFactory.get_provider(command,
                                                                      CsmApi._cluster)
        provider = CsmApi._providers[command]
        return provider.process_request(request, callback)


class CsmRestApi(CsmApi, ABC):
    """ REST Interface to communicate with CSM """

    @staticmethod
    def init(alerts_service, usl_service):
        CsmApi.init()
        CsmRestApi._queue = asyncio.Queue()
        CsmRestApi._bgtask = None
        CsmRestApi._wsclients = WeakSet()

        CsmRestApi._app = web.Application(
            middlewares=[CsmRestApi.set_secure_headers,
                         CsmRestApi.rest_middleware,
                         CsmRestApi.session_middleware,
                         CsmRestApi.authz_middleware]
        )

        usl_ctrl = UslController(usl_service)
        CsmRoutes.add_routes(CsmRestApi._app)
        ApiRoutes.add_rest_api_routes(CsmRestApi._app.router, usl_ctrl)
        ApiRoutes.add_websocket_routes(
            CsmRestApi._app.router, CsmRestApi.process_websocket)

        CsmRestApi._app.on_startup.append(CsmRestApi._on_startup)
        CsmRestApi._app.on_shutdown.append(CsmRestApi._on_shutdown)

    @staticmethod
    def is_debug(request) -> bool:
        return 'debug' in request.rel_url.query

    @staticmethod
    def error_response(err: Exception, request) -> dict:
        resp = {
            "error_code": None,
            "message_id": None,
            "message": None,
            "error_format_args": {},  # Empty for now
        }

        if CsmRestApi.is_debug(request):
            resp["stacktrace"] = traceback.format_exc().splitlines()

        if isinstance(err, CsmError):
            resp["error_code"] = err.rc()
            resp["message_id"] = err.message_id()
            resp["message"] = err.error()
            resp["error_format_args"] = err.message_args()
        elif isinstance(err, web_exceptions.HTTPError):
            resp["message"] = str(err)
            resp["error_code"] = err.status
        else:
            resp["message"] = str(err)

        return resp

    @staticmethod
    def json_serializer(*args, **kwargs):
        kwargs['default'] = str
        return json.dumps(*args, **kwargs)

    @staticmethod
    def json_response(resp_obj, status=200):
        return web.json_response(
            resp_obj, status=status, dumps=CsmRestApi.json_serializer)

    @classmethod
    def _unauthorised(cls, reason):
        Log.debug(f'Unautorized: {reason}')
        raise web.HTTPUnauthorized(headers=CsmAuth.UNAUTH)
    
    @staticmethod
    def http_request_to_log_string(request):
        url = request.path
        method = request.method
        query = dict(request.query) if not request.has_body else {}
        body = {}
        if request.has_body:
            body = json.loads(request.content._buffer[0].decode('utf-8')) 
            for key in body.keys():
                if "password" in key:
                    body[key] = '*****'
        return f"Url:{url}\n Method:{method}\n Query:{query}\n Body:{body}"

    @staticmethod
    async def _resolve_handler(request):
        match_info = await request.app.router.resolve(request)
        return match_info.handler

    @classmethod
    async def _is_public(cls, request):
        handler = await cls._resolve_handler(request)
        return CsmView.is_public(handler, request.method)

    @classmethod
    async def _get_permissions(cls, request):
        handler = await cls._resolve_handler(request)
        return CsmView.get_permissions(handler, request.method)

    @classmethod
    @web.middleware
    async def session_middleware(cls, request, handler):
<<<<<<< HEAD
        session = None
        is_public = await cls._is_public(request)
=======
        Log.info(cls.http_request_to_log_string(request))
        is_public = CsmAuth.is_public(handler)
>>>>>>> 879130d6
        if not is_public:
            hdr = request.headers.get(CsmAuth.HDR)
            if not hdr:
                cls._unauthorised(f'No {CsmAuth.HDR} header')
            auth_type, session_id = hdr.split(' ')
            if auth_type != CsmAuth.TYPE:
                cls._unauthorised(f'Invalid auth type {auth_type}')
            Log.debug(f'Non-Public: {request}')
            try:
                session = await request.app.login_service.auth_session(session_id)
                Log.info(f'Username: {session.credentials.user_id}')
            except CsmError as e:
                cls._unauthorised(e.error())
            if not session:
                cls._unauthorised('Invalid auth token')
        else:
            Log.debug(f'Public: {request}')
        request.session = session
        return await handler(request)

    @classmethod
    @web.middleware
    async def authz_middleware(cls, request, handler):
        if request.session is not None:
            # Check user permissions
            required = await cls._get_permissions(request)
            verdict = (request.session.permissions & required) == required
            Log.debug(f'Required permissions: {required}')
            Log.debug(f'User permissions: {request.session.permissions}')
            Log.debug(f'Allow access: {verdict}')
            if not verdict:
                cls._unauthorised('User has no permission to access the URL')
        return await handler(request)

    @staticmethod
    @web.middleware
    async def set_secure_headers(request, handler):
        resp = await handler(request)
        SecureHeaders(csp=True).aiohttp(resp)
        return resp

    @staticmethod
    @web.middleware
    async def rest_middleware(request, handler):
        try:
            resp = await handler(request)
            if isinstance(resp, web.StreamResponse):
                return resp

            status = 200
            if isinstance(resp, Response):
                resp_obj = {'message': resp.output()}
                status = resp.rc()
            else:
                resp_obj = resp
            Log.info(f'Response: {resp_obj} \n Status: {status}')
            return CsmRestApi.json_response(resp_obj, status)
        # todo: Changes for handling all Errors to be done.
        except web.HTTPException as e:
            Log.error(f'HTTP Exception {e.status}: {e.reason}')
            raise e
        except CsmNotFoundError as e:
            Log.error(f"Error: {e} \n {traceback.format_exc()}")
            return CsmRestApi.json_response(CsmRestApi.error_response(e, request), status=404)
        except CsmError as e:
            Log.error(f"Error: {e} \n {traceback.format_exc()}")
            return CsmRestApi.json_response(CsmRestApi.error_response(e, request), status=400)
        except KeyError as e:
            Log.error(f"Error: {e} \n {traceback.format_exc()}")
            message = f"Missing Key for {e}"
            return CsmRestApi.json_response(CsmRestApi.error_response(KeyError(message), request), status=422)
        except Exception as e:
            Log.critical(f"Unhandled Exception Caught: {e} \n {traceback.format_exc()}")
            return CsmRestApi.json_response(CsmRestApi.error_response(e, request), status=500)

    @staticmethod
    def run(port):
        web.run_app(CsmRestApi._app, port=port)

    @staticmethod
    async def process_request(request):
        """ Receives a request, processes and sends response back to client """
        cmd = request.rel_url.query['cmd']
        action = request.rel_url.query['action']
        args = request.rel_url.query['args']

        request = Request(action, args)
        response = CsmApi.process_request(cmd, request)

        return response

    @staticmethod
    @CsmAuth.public
    async def process_websocket(request):
        """
        The method handles websocket connection.

        TODO: Implement authentication mechanism for websockets.
        As JavaScript WebSocket API does not support sending
        any custom headers during HTTP handshake stage, the
        'Authorization' header can not be used for websocket
        connection authentication. Some other authentication
        scheme should be designed for this case.
        For the time being the handler is marked as 'public'
        to disable authentication for websockets completely.
        """
        ws = web.WebSocketResponse()
        await ws.prepare(request)
        Log.debug('REST API websock connection opened')
        CsmRestApi._wsclients.add(ws)

        try:
            async for msg in ws:
                if msg.type == web.WSMsgType.TEXT:
                    Log.debug('REST API websock msg (ignored): %s' % msg)
                elif msg.type == web.WSMsgType.ERROR:
                    Log.debug('REST API websock exception: %s' % ws.exception())
            Log.debug('REST API websock connection closed')
            await ws.close()
        finally:
            CsmRestApi._wsclients.discard(ws)
        return ws

    @staticmethod
    async def _on_startup(app):
        Log.debug('REST API startup')
        CsmRestApi._bgtask = app.loop.create_task(CsmRestApi._websock_bg())

    @staticmethod
    async def _on_shutdown(app):
        Log.debug('REST API shutdown')
        CsmRestApi._bgtask.cancel()

    @staticmethod
    async def _websock_bg():
        Log.debug('REST API websock background task started')
        try:
            while True:
                msg = await CsmRestApi._queue.get()
                await CsmRestApi._websock_broadcast(msg)
        except asyncio.CancelledError:
            Log.debug('REST API websock background task canceled')

        Log.debug('REST API websock background task done')

    @staticmethod
    async def _websock_broadcast(msg):
        # do explicit copy because the list can change asynchronously
        clients = CsmRestApi._wsclients.copy()
        try:
            for ws in clients:
                json_msg = CsmRestApi.json_serializer(msg)
                await ws.send_str(json_msg)
        except:
            Log.debug('REST API websock broadcast error')

    @staticmethod
    async def _async_push(msg):
        return await CsmRestApi._queue.put(msg)

    @staticmethod
    def push(alert):
        coro = CsmRestApi._async_push(alert)
        asyncio.run_coroutine_threadsafe(coro, CsmRestApi._app.loop)
        return True<|MERGE_RESOLUTION|>--- conflicted
+++ resolved
@@ -186,13 +186,9 @@
     @classmethod
     @web.middleware
     async def session_middleware(cls, request, handler):
-<<<<<<< HEAD
+        Log.info(cls.http_request_to_log_string(request))
         session = None
         is_public = await cls._is_public(request)
-=======
-        Log.info(cls.http_request_to_log_string(request))
-        is_public = CsmAuth.is_public(handler)
->>>>>>> 879130d6
         if not is_public:
             hdr = request.headers.get(CsmAuth.HDR)
             if not hdr:
