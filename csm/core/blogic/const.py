# CORTX-CSM: CORTX Management web and CLI interface.
# Copyright (c) 2020 Seagate Technology LLC and/or its Affiliates
# This program is free software: you can redistribute it and/or modify
# it under the terms of the GNU Affero General Public License as published
# by the Free Software Foundation, either version 3 of the License, or
# (at your option) any later version.
# This program is distributed in the hope that it will be useful,
# but WITHOUT ANY WARRANTY; without even the implied warranty of
# MERCHANTABILITY or FITNESS FOR A PARTICULAR PURPOSE. See the
# GNU Affero General Public License for more details.
# You should have received a copy of the GNU Affero General Public License
# along with this program. If not, see <https://www.gnu.org/licenses/>.
# For any questions about this software or licensing,
# please email opensource@seagate.com or cortx-questions@seagate.com.

# Csm Setup
CSM_PATH = "/opt/seagate/cortx/csm"
CSM_PIDFILE_PATH = "/var/run/csm"
CSM_CRON_JOB = "/usr/bin/csm_cleanup stats -d 90"
CSM_LOG_PATH = "/var/log/seagate/csm/"
CSM_CLEANUP_LOG_FILE = "csm_cleanup"
CSM_SOURCE_CONF_PATH = "{}/conf/etc/csm/".format(CSM_PATH)
CSM_CONF_PATH = "/etc/csm"
ETC_PATH = "/etc"
CSM_CONF_PATH = ETC_PATH + "/csm"
CSM_SOURCE_CONF = "{}/conf/etc/csm/csm.conf".format(CSM_PATH)
CSM_SETUP_LOG_DIR = "/tmp"
CSM_CONF_FILE_NAME = 'csm.conf'
DB_CONF_FILE_NAME = 'database.yaml'
PLUGIN_DIR = 'eos'
WEB_DIR = 'eos'
WEB_DEFAULT_PORT = 28100 # currently being used by USL only

# Access log of aiohttp
# format
REST_ACCESS_FORMAT = '%a %P "%r" %s "%{Referer}i" "%{User-Agent}i" %D'
MARSHMALLOW_EXCLUDE = "EXCLUDE"
# Commands
CSM_SETUP_CMD = 'csm_setup'
CSM_SETUP_CONF = '/etc/csm/setup.yaml'
CSM_SETUP_INDEX = 'CSM_SETUP'
INTERACTIVE_SHELL_HEADER = """
**********************************\n
CORTX Interactive Shell
Type -h or --help for help.\n
***********************************
"""

CLI_PROMPT = "cortxcli$ "

EMAIL_CONFIGURATION = 'email'
ALERTS_COMMAND = 'alerts'
BASE_DIR = '/opt/seagate/cortx'
CSM_INSTALL_BASE_DIR = BASE_DIR + '/csm'
CSM_SCHEMA_BASE_DIR = CSM_INSTALL_BASE_DIR + '/schema'
COMMAND_DIRECTORY = "{}/cli/schema".format(CSM_PATH)
SUB_COMMANDS_PERMISSIONS = "permissions_tag"
NO_AUTH_COMMANDS = ["support_bundle", "bundle_generate", "csm_bundle_generate",
                    "-h", "--help", "system"]
EXCLUDED_COMMANDS = ['csm_setup']
HIDDEN_COMMANDS = ["bundle_generate", "csm_bundle_generate",]
RMQ_CLUSTER_STATUS_CMD = 'rabbitmqctl cluster_status'
RUNNING_NODES = 'running_nodes'

# CSM Agent Port
CSM_AGENT_HOST = "localhost"
CSM_AGENT_PORT = 8101
CSM_AGENT_BASE_URL = "http://"
TIMEOUT = 60

# Initalization
HA_INIT = '/var/csm/ha_initialized'

#HA Command
HCTL_NODE = 'hctl node --username {user} --password {pwd} {command}'
HCTL_ERR_MSG = "Failed to execute command.\nPlease check logs for detailed error."
HCTL_NOT_INSTALLED = "System is not provisioned correctly."
INVALID_RESOURCE = "Invalid resource selected."
RESOURCE_ALREADY_SHUTDOWN = "Resource selected is already in shutdown mode."
# File names
SUMMARY_FILE = 'summary.txt'

# Cluster states
STATE_UP = 'up'
STATE_DOWN = 'down'
STATE_DEGRADED = 'degraded'

# ERROR CODES
SUPPORT_BUNDLE_NOT_FOUND = 1000
OS_PERMISSION_DENIED = 2000

# File Collector
BUNDLE_FILE = 'files.tgz'

# Poll check internal
RESPONSE_CHECK_INTERVAL = 1

# Index
CSM_GLOBAL_INDEX = 'CSM'
INVENTORY_INDEX = 'INVENTORY'
COMPONENTS_INDEX = 'COMPONENTS'
DATABASE_INDEX = 'DATABASE'

# AMQP Consumer Tag
CONSUMER_TAG = 'AMQP_CONSUMER'

# Cluster Inventory Related
INVENTORY_FILE = '/etc/csm/cluster.conf'
KEY_COMPONENTS = 'sw_components'
ADMIN_USER = 'admin_user'
KEY_NODES = 'nodes'
TYPE_CMU = 'CMU'
TYPE_SSU = 'SSU'
TYPE_S3_SERVER = 'S3_SERVER'

# Config
CSM_ETC_DIR = '/etc/csm'
CSM_CONF = '/etc/csm/csm.conf'
CSM_CLUSTER_CONF = '/etc/csm/cluster.conf'
CSM_TMP_FILE_CACHE_DIR = '/tmp/csm/file_cache/transfer'
COMPONENTS_CONF = '/etc/csm/components.yaml'
DATABASE_CONF = '/etc/csm/database.yaml'
CSM_AGENT_SERVICE_FILE_PATH = "/etc/systemd/system/csm_agent.service"
CSM_WEB_SERVICE_FILE_PATH = "/etc/systemd/system/csm_web.service"
CSM_SERVICE_FILES = [CSM_AGENT_SERVICE_FILE_PATH, CSM_WEB_SERVICE_FILE_PATH]
SUPPORT_BUNDLE_ROOT = 'SUPPORT_BUNDLE_ROOT'
DEFAULT_SUPPORT_BUNDLE_ROOT = BASE_DIR + '/bundle'
SSH_TIMEOUT = 'SSH_TIMEOUT'
SSH_KEY = 'id_rsa_prvsnr'
DEFAULT_SSH_TIMEOUT = 10
USER = 'user'
DEFAULT_USER = 'admin'
CSM_SUPER_USER_ROLE = 'admin'
CSM_MANAGE_ROLE = 'manage'
CSM_MONITOR_ROLE = 'monitor'
CSM_USER_ROLES = [CSM_MANAGE_ROLE, CSM_MONITOR_ROLE]
CSM_USER_INTERFACES = ['cli', 'web', 'api']

# Non root user
NON_ROOT_USER = 'csm'
NON_ROOT_USER_PASS = 'csm'
CSM_USER_HOME='/opt/seagate/cortx/csm/home/'
HA_CLIENT_GROUP = 'haclient'
SSH_DIR='.ssh'
SSH_PRIVATE_KEY='{}/id_rsa'.format(SSH_DIR)
SSH_PUBLIC_KEY='{}/id_rsa.pub'.format(SSH_DIR)
SSH_AUTHORIZED_KEY='{}/authorized_keys'.format(SSH_DIR)
SSH_CONFIG='{}/config'.format(SSH_DIR)
PRIMARY_ROLE='primary'

# CSM Alert Related
CSM_ALERT_CMD = 'cmd'
GOOD_ALERT = ['insertion', 'fault_resolved', 'resolved', 'threshold_breached:up']
BAD_ALERT = ['missing', 'fault', 'threshold_breached:low', 'threshold_breached:high']
SW = 'SW'
HW = 'HW'
ALERT_TYPE = 'type'
HEALTH_ALERT_TYPE = 'alert_type'
ALERT_UUID = 'alert_uuid'
ALERT_STATE = 'state'
ALERT_ENCLOSURE_ID = 'enclosure_id'
ALERT_MODULE_NAME = 'module_name'
ALERT_RESOLVED = 'resolved'
ALERT_ACKNOWLEDGED = 'acknowledged'
ALERT_SEVERITY = 'severity'
ALERT_RESOURCE_TYPE = 'resource_type'
ALERT_MODULE_TYPE = 'module_type'
ALERT_UPDATED_TIME = 'updated_time'
ALERT_CREATED_TIME = 'created_time'
ALERT_INT_DEFAULT = -1
ALERT_TRUE = 1
ALERT_FALSE = 0
ALERT_SENSOR_TYPE = 'sensor_response_type'
ALERT_MESSAGE = 'message'
ALERT_COMMENT = 'comment'
ALERT_SENSOR_INFO = 'sensor_info'
ALERT_MAX_COMMENT_LENGTH = 255
ALERT_SORTABLE_FIELDS = ['created_time', 'updated_time', 'severity', 'resolved',
                         'acknowledged']
ALERT_EVENT_DETAILS = 'event_details'
ALERT_EXTENDED_INFO = 'extended_info'
ALERT_EVENTS = 'events'
ALERT_NAME = 'name'
ALERT_COMPONENT_ID = 'component_id'
ALERT_EVENT_REASON = 'event_reason'
ALERT_EVENT_RECOMMENDATION = 'event_recommendation'
ALERT_HEALTH_REASON = 'health_reason'
ALERT_HEALTH_RECOMMENDATION = 'health_recommendation'
ALERT_CURRENT = 'current'
ALERT_VOLTAGE = 'voltage'
ALERT_TEMPERATURE = 'temperature'
ALERT_SENSOR_NAME = 'sensor_name'
ALERT_CONTAINER = 'container'
ALERT_DURABLE_ID = 'durable_id'
ALERT_LOGICAL_VOLUME = 'logical_volume'
ALERT_VOLUME = 'volume'
ALERT_SIDEPLANE = 'sideplane'
ALERT_FAN = 'fan'
ALERT_HEALTH = 'health'
ALERT_INFO = 'info'
ALERT_SITE_ID = 'site_id'
ALERT_CLUSTER_ID = 'cluster_id'
ALERT_RACK_ID = 'rack_id'
ALERT_NODE_ID = 'node_id'
ALERT_RESOURCE_ID = 'resource_id'
ALERT_EVENT_TIME = 'event_time'
TIME = 'time'
IEM_ALERT = 'iem_alert'
DESCRIPTION = 'description'
INFORMATIONAL = 'informational'
COMPONENT_ID = 'component'
SOURCE_ID = 'source'
MODULE_ID = 'module'
EVENT_ID = 'event'
IEM = 'iem'
SPECIFIC_INFO = 'specific_info'
SUPPORT_MESSAGE = 'support_message'
CRITICAL='critical'
ERROR='error'
WARNING='warning'

# Health
OK_HEALTH = 'OK'
NA_HEALTH = 'NA'
TOTAL = 'total'
GOOD_HEALTH = 'good'
HEALTH_SUMMARY = 'health_summary'
RESOURCE_KEY = 'resource_key'
IS_ACTUATOR = 'is_actuator'
IS_NODE1 = 'is_node1'
CHANNEL = 'CHANNEL'
NODE1 = 'node1'
NODE2 = 'node2'
HOST = 'host'
RMQ_HOSTS = 'hosts'
PORT = 'port'
VHOST = 'virtual_host'
UNAME = 'username'
PASS = 'password'
EXCH_TYPE = 'exchange_type'
RETRY_COUNT = 'retry_count'
DURABLE = 'durable'
EXCLUSIVE = 'exclusive'
SLEEP_TIME = 'sleep_time'
EXCH = 'exchange'
EXCH_QUEUE = 'exchange_queue'
ROUTING_KEY = 'routing_key'
ACT_REQ_EXCH = 'actuator_req_exchange'
ACT_REQ_EXCH_QUEUE = 'actuator_req_queue'
ACT_REQ_ROUTING_KEY = 'actuator_req_routing_key'
ENCLOSURE = 'enclosure'
NODE = 'node'
HEADER = 'sspl_ll_msg_header'
UUID = 'uuid'
ACT_REQ_TYPE = 'actuator_request_type'
STORAGE_ENCL = 'storage_enclosure'
ENCL_REQ = 'enclosure_request'
ENCL = 'ENCL:'
NODE_CONTROLLER = 'node_controller'
NODE_REQ = 'node_request'
NODE_HW = 'NDHW:'
KEY = 'key'
HEALTH_FIELD ='health_field'
RES_ID_FIELD = 'res_id_field'
MAPPING_KEY = 'mapping_key'
RESOURCE_LIST = 'resource_list'
DURABLE_ID = 'durable_id'
NODE_RESPONSE = 'node_response'
FETCH_TIME = 'fetch_time'
HOST_ID = 'host_id'
CREATED_TIME = 'created_time'
FAULT_HEALTH = 'Fault'

# CSM Schema Path
ALERT_MAPPING_TABLE = '{}/schema/alert_mapping_table.json'.format(CSM_PATH)
HEALTH_MAPPING_TABLE = '{}/schema/csm_health_schema.json'.format(CSM_PATH)
CSM_SETUP_FILE = '{}/cli/schema/csm_setup.json'.format(CSM_PATH)

# Support Bundle
SSH_USER_NAME = 'root'
COMMANDS_FILE = "{}/schema/commands.yaml".format(CSM_PATH)
SUPPORT_BUNDLE_TAG = "support_bundle;"
SUPPORT_BUNDLE = 'SUPPORT_BUNDLE'
SOS_COMP = 'os'
SB_COMPONENTS = "components"
SB_COMMENT = "comment"
SB_NODE_NAME = "node_name"
SB_BUNDLE_ID = "bundle_id"
SB_BUNDLE_PATH = "bundle_path"
SB_SYMLINK_PATH = "symlink_path"
ROOT_PRIVILEGES_MSG = "Command requires root privileges"
PERMISSION_ERROR_MSG = "Failed to cleanup {path} due to insufficient permissions"

# CSM Stats Related
AGGREGATION_RULE = '{}/schema/stats_aggregation_rule.json'.format(CSM_PATH)

# CSM Roles Related
ROLES_MANAGEMENT = '{}/schema/roles.json'.format(CSM_PATH)
CLI_DEFAULTS_ROLES = '{}/schema/cli_default_roles.json'.format(CSM_PATH)

# S3
S3_HOST = 'S3.host'
S3_IAM_PORT = 'S3.iam_port'
S3_PORT = 'S3.s3_port'
S3_MAX_RETRIES_NUM = 'S3.max_retries_num'
S3_LDAP_LOGIN = 'S3.ldap_login'
S3_LDAP_PASSWORD = 'S3.ldap_password'

S3_IAM_CMD_CREATE_ACCESS_KEY = 'CreateAccessKey'
S3_IAM_CMD_CREATE_ACCESS_KEY_RESP = 'CreateAccessKeyResponse'
S3_IAM_CMD_CREATE_ACCESS_KEY_RESULT = 'CreateAccessKeyResult'
S3_IAM_CMD_UPDATE_ACCESS_KEY = 'UpdateAccessKey'
S3_PARAM_ACCESS_KEY = 'AccessKey'
S3_ACCESS_KEY_STATUSES = ['Active', 'Inactive']
S3_IAM_CMD_GET_ACCESS_KEY_LAST_USED = 'GetAccessKeyLastUsed'  # not supported by the S3 server yet
S3_IAM_CMD_GET_ACCESS_KEY_LAST_USED_RESP = 'GetAccessKeyLastUsedResponse'
S3_IAM_CMD_GET_ACCESS_KEY_LAST_USED_RESULT = 'GetAccessKeyLastUsedResult'
S3_PARAM_ACCESS_KEY_LAST_USED = 'AccessKeyLastUsed'
S3_IAM_CMD_LIST_ACCESS_KEYS = 'ListAccessKeys'
S3_IAM_CMD_LIST_ACCESS_KEYS_RESP = 'ListAccessKeysResponse'
S3_IAM_CMD_LIST_ACCESS_KEYS_RESULT = 'ListAccessKeysResult'
S3_PARAM_ACCESS_KEY_METADATA = 'AccessKeyMetadata'
S3_PARAM_IS_TRUNCATED = 'IsTruncated'
S3_PARAM_USER_NAME = 'UserName'
S3_PARAM_MARKER = 'Marker'
S3_PARAM_MAX_ITEMS = 'MaxItems'
S3_IAM_CMD_DELETE_ACCESS_KEY = 'DeleteAccessKey'

# UDS/USL
UDS_SERVER_DEFAULT_BASE_URL = 'http://localhost:5000'
UDS_CERTIFICATES_PATH = '/var/csm/tls'
UDS_NATIVE_PRIVATE_KEY_FILENAME = 'native.key'
UDS_NATIVE_CERTIFICATE_FILENAME = 'native.crt'
UDS_DOMAIN_PRIVATE_KEY_FILENAME = 'domain.key'
UDS_DOMAIN_CERTIFICATE_FILENAME = 'domain.crt'

# USL S3 configuration (CES2020 only!)
USL_S3_CONF = '/etc/uds/uds_s3.toml'
# IAM User Related
PASSWORD_SPECIAL_CHARACTER = ["!", "@", "#", "$", "%", "^", "&", "*", "(", ")",
                              "_", "+", "-", "=", "[", "]", "{", "}", "|", "'"]

# CSM Users
CSM_USER_NAME_MIN_LEN = 3
CSM_USER_NAME_MAX_LEN = 64
CSM_USER_SORTABLE_FIELDS = ['user_id', 'email', 'user_type', 'created_time',
                            'updated_time']
CSM_USER_DEFAULT_TIMEOUT = 0
CSM_USER_DEFAULT_LANGUAGE = 'English'
CSM_USER_DEFAULT_TEMPERATURE = 'celcius'
CSM_USER_CURRENT_PASSWORD = 'current_password'
CSM_USER_NAME = 'username'
# CONSTANT
UNIT_LIST = ['KB', 'MB', 'GB', 'TB', 'PB', 'EB', 'ZB', 'YB']
STRING_MAX_VALUE = 250
PATH_PREFIX_MAX_VALUE = 512
PORT_MIN_VALUE = 0
PORT_MAX_VALUE = 65536

SOFTWARE_UPDATE_ID = 'software_update'
FIRMWARE_UPDATE_ID = 'firmware_update'
REPLACE_NODE_ID = 'replace_node'
# Email configuration
CSM_SMTP_SEND_TIMEOUT_SEC = 30
CSM_SMTP_RECONNECT_ATTEMPTS = 2
CSM_ALERT_EMAIL_NOTIFICATION_TEMPLATE_REL = '{}/templates/alert_notification_email.html'.format(
    CSM_PATH)
CSM_ALERT_EMAIL_NOTIFICATION_SUBJECT = 'Alert notification'
CSM_ALERT_NOTIFICATION_TIME_FORMAT = "%Y-%m-%d %H:%M:%S"
CSM_SMTP_TEST_EMAIL_ATTEMPTS = 1
CSM_SMTP_TEST_EMAIL_TIMEOUT = 15
CSM_SMTP_TEST_EMAIL_SUBJECT = 'CORTX: test email'
CSM_SMTP_TEST_EMAIL_TEMPLATE_REL = '{}/templates/smtp_server_test_email.html'.format(
    CSM_PATH)

# Appliance name config
APPLIANCE_NAME = 'appliance_name'
DEFAULT_APPLIANCE_NAME = 'local'

# NTP server config
DATE_TIME_SETTING = 'date_time_settings'
NTP = 'ntp'
NTP_SERVER_ADDRESS = 'ntp_server_address'
NTP_TIMEZONE_OFFSET = 'ntp_timezone_offset'

# Audit Log
AUDIT_LOG = "/tmp/auditlogs/"
MAX_RESULT_WINDOW = 10000

# Syslog constants
LOG_LEVEL = "INFO"

# Set network config
MANAGEMENT_NETWORK = 'management_network_settings'
DATA_NETWORK = 'data_network_settings'
DNS_NETWORK = 'dns_network_settings'
IPV4 = 'ipv4'
NODES = 'nodes'
IP_ADDRESS = 'ip_address'
GATEWAY = 'gateway'
NETMASK = 'netmask'
HOSTNAME = 'hostname'
NAME = 'name'
SUMMARY = 'is_summary'
DNS_SERVER = 'dns_servers'
SEARCH_DOMAIN = 'search_domain'
VIP_NODE = 'VIP'
PRIMARY_NODE = 'Node 0'
SECONDARY_NODE = 'Node 1'
SYSTEM_CONFIG = 'system_config'
IS_DHCP = 'is_dhcp'

# Services
SYSTEM_CONFIG_SERVICE = "system_config_service"
PRODUCT_VERSION_SERVICE = "product_version_service"
CSM_USER_SERVICE = "csm_user_service"
S3_ACCESS_KEYS_SERVICE = 's3_access_keys_service'

# Rsyslog
RSYSLOG_DIR = "/etc/rsyslog.d"
SOURCE_RSYSLOG_PATH = "{0}/conf{1}/0-csm_logs.conf".format(CSM_PATH, RSYSLOG_DIR)
RSYSLOG_PATH = "{}/0-csm_logs.conf".format(RSYSLOG_DIR)
SOURCE_SUPPORT_BUNDLE_CONF = "{0}/conf{1}/0-support_bundle.conf".format(CSM_PATH, RSYSLOG_DIR)
SUPPORT_BUNDLE_CONF = "{}/0-support_bundle.conf".format(RSYSLOG_DIR)

#cron dire
CRON_DIR="/etc/cron.daily"
SOURCE_CRON_PATH="{0}/conf{1}/es_logrotate.cron".format(CSM_PATH, CRON_DIR)
DEST_CRON_PATH="{}/es_logrotate.cron".format(CRON_DIR)

#logrotate
LOGROTATE_DIR = "/etc/logrotate.d"

# https status code
STATUS_CREATED = 201
STATUS_CONFLICT = 409

SOURCE_LOGROTATE_PATH = "{0}/conf{1}/csm/csm_agent_log.conf".format(CSM_PATH, LOGROTATE_DIR)
CLEANUP_LOGROTATE_PATH = "{0}/conf{1}/common/cleanup_log.conf".format(CSM_PATH, LOGROTATE_DIR)
LOGROTATE_PATH = "{}/".format(LOGROTATE_DIR)

# Service instance literal constant
FW_UPDATE_SERVICE = "fw_update_service"
HOTFIX_UPDATE_SERVICE = "hotfix_update_service"
SECURITY_SERVICE = "security_service"
STORAGE_CAPACITY_SERVICE = "storage_capacity_service"
USL_SERVICE = "usl_service"
MAINTENANCE_SERVICE = "maintenance"
REPLACE_NODE_SERVICE = "replace_node"

# Plugins literal constansts
ALERT_PLUGIN = "alert"
HEALTH_PLUGIN = "health"
S3_PLUGIN = "s3"
PROVISIONER_PLUGIN = "provisioner"

# REST METHODS
POST = "POST"
GET = "GET"
PUT = "PUT"
PATCH = "PATCH"
DELETE = "DELETE"

# Capacity api related constants
FILESYSTEM_STAT_CMD = 'hctl status --json'
TOTAL_SPACE = 'fs_total_disk'
FREE_SPACE = 'fs_free_disk'
SIZE = 'size'
USED = 'used'
AVAILABLE = 'avail'
USAGE_PERCENTAGE = 'usage_percentage'

# Keys for  Description
DECRYPTION_KEYS = {
    "CHANNEL.password": "sspl",
    "S3.ldap_password": "openldap"
}
CLUSTER_ID_KEY = "PROVISIONER.cluster_id"
# Provisioner status
PROVISIONER_CONFIG_TYPES = ['network', 'firmware', 'hotfix']

# Provisioner Plugin constant
NODE_LIST_KEY='cluster:node_list'
GRAINS_GET = 'grains.get'
PILLAR_GET = 'pillar.get'
S3 = 'S3'
RMQ = 'rmq'
USERNAME = "username"
PASSWORD = 'password'
SECRET = 'secret'
IAM_ADMIN = 'iam_admin'
OPENLDAP = 'openldap'
SSPL = 'sspl:LOGGINGPROCESSOR'
LDAP_LOGIN = 'ldap_login'
LDAP_PASSWORD = 'ldap_password'
CLUSTER_ID = 'cluster_id'
PROVISIONER='PROVISIONER'
LOCAL='local'
RET='ret'
DEBUG='debug'
NA='NA'
GET_NODE_ID='get_node_id'

#Deployment Mode
DEPLOYMENT = 'DEPLOYMENT'
MODE = 'mode'
DEV = 'dev'

# System config list
SYSCONFIG_TYPE = ['management_network_settings', 'data_network_settings',
                  'dns_network_settings', 'date_time_settings', 'notifications']
#Maintenance
STATE_CHANGE = "Successfully put {node} on {state} state"
ACTION = "action"
NODE_STATUS = "node_status"
STANDBY = "standby"
SHUTDOWN = "shutdown"
START = "start"
STOP = "stop"
ONLINE = "online"
RESOURCE_NAME = "resource_name"
REPLACE_NODE = "replace_node"
REPLACE_NODE_STATUS = "replace_node_status"
NODE_STATUS = "node_status"
INVALID_PASSWORD = f"Invalid {PASSWORD}"
STATUS_CHECK_FALED = "Node status can't be checked. HCTL command failed"
SERVICE_STATUS_CHECK_FAILED = "Service status can not be checked as services are restarting. Please check after sometime."
SHUTDOWN_NODE_FIRST =  "Please shutdown the resource first before replacing."
NODE_REPLACEMENT_ALREADY_RUNNING = "Node replacement is already in progress."
NODE_REPLACEMENT_STARTED = "Node replacement for {resource_name} started."
RESOURCE_ALREADY_SAME_STATE = "Resource is already in same state"
SHUTDOWN_COMMENT = "node_shutdown_cron"
#Services
HEALTH_SERVICE = "health_service"
ALERTS_SERVICE = "alerts_service"

ALERT_RETRY_COUNT = 3
COMMON = "common"

SUPPORT_BUNDLE_SHELL_COMMAND = "sh {csm_path}/cli/schema/create_support_bundle.sh {args}"
RMQ_CLUSTER_STATUS_RETRY_COUNT = 3
SUPPORT_MSG = "Please contact Seagate Support. Visit https://www.seagate.com/support/contact-support/ for details on how to contact Seagate Support."
ID = "id"
CLUSTER = "cluster"
NETWROK = "network"
DATA_NW = "data_nw"
ROAMING_IP = "roaming_ip"
CONSUL_HOST_KEY = "databases.consul_db.config.host"
MINION_NODE1_ID = "srvnode-1"
MINION_NODE2_ID = "srvnode-2"
SAS_RESOURCE_TYPE = "node:interface:sas"
ACTUATOR_REQUEST_LIST = ["enclosure:fru:sideplane", "enclosure:fru:disk",
    "enclosure:fru:psu", "enclosure:fru:controller", "enclosure:fru:fan",
    "enclosure:eos:logical_volume", "enclosure:interface:sas",
    "enclosure:sensor:current", "enclosure:sensor:temperature",
    "enclosure:sensor:voltage", "node:sensor:temperature", "node:fru:disk",
    "node:fru:psu", "node:fru:fan", "node:sensor:current", "node:sensor:voltage",
    "node:interface:sas", "node:interface:nw:cable"]
PROVISIONER_PACKAGE_NOT_INIT = "Provisioner is not instantiated."


HIGH_RISK_SEVERITY = ['critical', 'CRITICAL', 'error', 'ERROR']
GOOD_HEALTH_VAL = ['OK', 'NA', 'ok', 'na']
LOW_RISK_SEVERITY = ['warning', 'WARNING', 'NA', 'na', '', 'informational', 'INFORMATIONAL']
EDGE_INSTALL_TYPE ={ "nodes": 1,
                    "servers_per_node": 2,
                    "storage_type": ["5u84", "PODS"],
                    "server_type": "physical"}
<<<<<<< HEAD

#unsupported feature
FEATURE_ENDPOINT_MAPPING_SCHEMA = '{}/schema/feature_endpoint_mapping.json'.format(CSM_PATH)
FEATURE_NAME = "feature_name"
DEPENDENT_ON = "dependent_on"
CSM_COMPONENT_NAME = "csm"
FEATURE_ENDPOINT_MAP_INDEX = "FEATURE_COMPONENTS.feature_endpoint_map"
=======
OK = 'ok'
>>>>>>> 4fc771be
<|MERGE_RESOLUTION|>--- conflicted
+++ resolved
@@ -566,7 +566,6 @@
                     "servers_per_node": 2,
                     "storage_type": ["5u84", "PODS"],
                     "server_type": "physical"}
-<<<<<<< HEAD
 
 #unsupported feature
 FEATURE_ENDPOINT_MAPPING_SCHEMA = '{}/schema/feature_endpoint_mapping.json'.format(CSM_PATH)
@@ -574,6 +573,4 @@
 DEPENDENT_ON = "dependent_on"
 CSM_COMPONENT_NAME = "csm"
 FEATURE_ENDPOINT_MAP_INDEX = "FEATURE_COMPONENTS.feature_endpoint_map"
-=======
-OK = 'ok'
->>>>>>> 4fc771be
+OK = 'ok'