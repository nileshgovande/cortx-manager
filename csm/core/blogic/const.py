--- conflicted
+++ resolved
@@ -105,10 +105,7 @@
 # UDS Server
 UDS_SERVER_URL = 'http://localhost:5000'
 
-<<<<<<< HEAD
 # USL S3 configuration (CES2020 only!)
 USL_S3_CONF = '/etc/uds/uds_s3.toml'
-=======
 #IAM User Related
-PASSWORD_SPECIAL_CHARACTER = ["!", "@", "#", "$", "%", "^", "&", "*", "(", ")", "_", "+", "-", "=", "[", "]", "{", "}", "|", "'"]
->>>>>>> e67d68e8
+PASSWORD_SPECIAL_CHARACTER = ["!", "@", "#", "$", "%", "^", "&", "*", "(", ")", "_", "+", "-", "=", "[", "]", "{", "}", "|", "'"]