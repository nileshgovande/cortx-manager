--- conflicted
+++ resolved
@@ -1,6 +1,5 @@
 # Commands
-<<<<<<< HEAD
-CSM_SETUP_CMD = 'setup'
+CSM_SETUP_CMD = "csm_setup"
 CSM_SETUP_ACTIONS = ['init']
 SUPPORT_BUNDLE = 'support_bundle'
 EMAIL_CONFIGURATION = 'email'
@@ -12,13 +11,6 @@
                       'state': 'State',
                       'acknowledge': 'Acknowledged',
                       'resolved': 'Resolved'}
-=======
-CSM_SETUP_CMD = "csm_setup"
-CSM_SETUP_ACTIONS = ["init"]
-SUPPORT_BUNDLE = "support_bundle"
-EMAIL_CONFIGURATION = "email"
-
->>>>>>> 80f089ff
 # CSM Agent Port
 CSM_AGENT_PORT = 8082
 
@@ -63,16 +55,9 @@
 # Config
 CSM_CONF = '/etc/csm/csm.conf'
 CSM_CLUSTER_CONF = '/etc/csm/cluster.conf'
-<<<<<<< HEAD
-COMPONENTS_FILE = 'COMPONENTS_FILE'
-DEFAULT_COMPONENTS_FILE = '/etc/csm/components.yaml'
-SUPPORT_BUNDLE_ROOT = 'SUPPORT_BUNDLE_ROOT'
-DEFAULT_SUPPORT_BUNDLE_ROOT = '/opt/seagate/bundle'
-=======
 COMPONENTS_CONF = '/etc/csm/components.yaml'
 SUPPORT_BUNDLE_ROOT='SUPPORT_BUNDLE_ROOT'
 DEFAULT_SUPPORT_BUNDLE_ROOT='/opt/seagate/bundle'
->>>>>>> 80f089ff
 SSH_TIMEOUT = 'SSH_TIMEOUT'
 DEFAULT_SSH_TIMEOUT = 5
 USER = 'user'
