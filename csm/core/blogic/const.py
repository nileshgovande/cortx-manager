--- conflicted
+++ resolved
@@ -160,7 +160,6 @@
                          'acknowledged']
 ALERT_EVENT_DETAILS = 'event_details'
 ALERT_EXTENDED_INFO = 'extended_info'
-ALERT_SENSOR_INFO = 'sensor_info'
 ALERT_EVENTS = 'events'
 ALERT_NAME = 'name'
 ALERT_COMPONENET_ID = 'component_id'
@@ -228,7 +227,6 @@
 ACT_REQ_ROUTING_KEY = 'actuator_req_routing_key'
 ENCLOSURE = 'enclosure'
 NODE = 'node'
-TIME = 'time'
 HEADER = 'sspl_ll_msg_header'
 UUID = 'uuid'
 ACT_REQ_TYPE = 'actuator_request_type'
@@ -451,7 +449,6 @@
 PILLAR_GET = 'pillar.get'
 S3 = 'S3'
 RMQ = 'rmq'
-CHANNEL = 'CHANNEL'
 USERNAME = "username"
 PASSWORD = 'password'
 SECRET = 'secret'
@@ -487,20 +484,12 @@
 ONLINE = "online"
 RESOURCE_NAME = "resource_name"
 REPLACE_NODE = "replace_node"
-ONLINE = "online"
 INVALID_PASSWORD = f"Invalid {PASSWORD}"
-<<<<<<< HEAD
 STATUS_CHECK_FALED = "Node status can't be checked. HCTL command failed"
 SHUTDOWN_NODE_FIRST =  "Please shutdown the resource first before replacing."
 NODE_REPLACEMENT_ALREADY_RUNNING = "Node replacement is already in progress."
 NODE_REPLACEMENT_STARTED = "Node replacement for {resource_name} started."
-=======
-STATUS_CHECK_FALED = "Node Status Can't be Checked. HCTL Command Failed"
-SHUTDOWN_NODE_FIRST =  "Please Shutdown the Resource First Before Replacing."
-NODE_REPLACEMENT_ALREADY_RUNNING = "Node Replacement is Already in Progress."
-NODE_REPLACEMENT_STARTED = "Node Replacement for {resource_name} Started."
 RESOURCE_ALREADY_SAME_STATE = "Resource is already in same state"
->>>>>>> 6078a12a
 #Services
 HEALTH_SERVICE = "health_service"
 ALERTS_SERVICE = "alerts_service"
