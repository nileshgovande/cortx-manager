--- conflicted
+++ resolved
@@ -302,14 +302,11 @@
 PATCH = "PATCH"
 DELETE = "DELETE"
 
-<<<<<<< HEAD
 # Keys for  Description
 #todo Currently SSPL's Key needs to be finialized.
 DECRYPTION_KEYS = {
     "CHANNEL.password": "sspl",
     "S3.ldap_password": "openldap"
 }
-=======
 # Provisioner status
-PROVISIONER_CONFIG_TYPES = ['network']
->>>>>>> c03463f4
+PROVISIONER_CONFIG_TYPES = ['network']