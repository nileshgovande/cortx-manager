--- conflicted
+++ resolved
@@ -23,10 +23,7 @@
 from .s3.iam_users import IamUserListView, IamUserView
 from .s3.accounts import S3AccountsListView, S3AccountsView
 from .alerts import AlertsView, AlertsListView
-<<<<<<< HEAD
 from .health import HealthView
-=======
 from .audit_log import AuditLogShowView, AuditLogDownloadView
->>>>>>> 60e384b9
 from .maintenance import MaintenanceView
 # from .csm import CsmCliView