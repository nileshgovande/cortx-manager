--- conflicted
+++ resolved
@@ -23,9 +23,6 @@
 from .s3.iam_users import IamUserListView, IamUserView
 from .s3.accounts import S3AccountsListView, S3AccountsView
 from .alerts import AlertsView, AlertsListView
-<<<<<<< HEAD
 from .health import HealthView
-=======
 from .maintenance import MaintenanceView
->>>>>>> 4f66fb6c
 # from .csm import CsmCliView