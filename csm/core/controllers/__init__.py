--- conflicted
+++ resolved
@@ -20,10 +20,6 @@
 from .alerts import AlertsHttpController
 from .usl import UslController
 from .routes import CsmRoutes
-<<<<<<< HEAD
-from csm.core.controllers.s3.iam_users import IamUserListView, IamUserView
-=======
+from .s3.iam_users import IamUserListView, IamUserView
 from .s3.accounts import S3AccountsListView, S3AccountsView
-
->>>>>>> 25b78ed9
 # from .csm import CsmCliView