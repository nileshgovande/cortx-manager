#!/usr/bin/env python3

"""
 ****************************************************************************
 Filename:          alerts.py
 Description:       Controllers for alerts

 Creation Date:     09/05/2019
 Author:            Alexander Nogikh

 Do NOT modify or remove this copyright and confidentiality notice!
 Copyright (c) 2001 - $Date: 2015/01/14 $ Seagate Technology, LLC.
 The code contained herein is CONFIDENTIAL to Seagate Technology, LLC.
 Portions are also trade secret. Any use, duplication, derivation, distribution
 or disclosure of this code, for any reason, not expressly authorized is
 prohibited. All other rights are expressly reserved by Seagate Technology, LLC.
 ****************************************************************************
"""

import json
import re
from aiohttp import web
from marshmallow import Schema, fields, validate, ValidationError, validates
from csm.core.services.alerts import AlertsAppService
from csm.common.errors import InvalidRequest
from csm.core.controllers.view import CsmView

ALERTS_MSG_INVALID_DURATION = "alert_invalid_duration"
"""
this will go into models
"""


class AlertsQueryParameter(Schema):
    duration = fields.Str(default=None, missing=None)
    offset = fields.Int(validate=validate.Range(min=0), allow_none=True,
        default=0, missing=0)
    page_limit = fields.Int(data_key='limit', default=5, validate=validate.Range(min=0), missing=5)
    sort_by = fields.Str(data_key='sortby', default="created_time", missing="created_time")
    direction = fields.Str(data_key='dir', validate=validate.OneOf(['desc', 'asc']), 
        missing='desc', default='desc')
    show_all = fields.Boolean(default=False, missing=False, allow_none=True)
    severity = fields.Str(default=None, missing=None, allow_none=True)
    resolved = fields.Boolean(default=None, missing=None)
    acknowledged = fields.Boolean(default=None, missing=None)

    @validates('duration')
    def validate_duration(self, value):
        if value:
            time_duration = int(re.split(r'[a-z]', value)[0])
            time_format = re.split(r'[0-9]', value)[-1]
            dur = {"s": "seconds", "m": "minutes", "h": "hours", "d": "days"}
            if time_format not in dur.keys():
                raise InvalidRequest(
                    "Invalid Parameter for Duration", ALERTS_MSG_INVALID_DURATION)

    class Meta:
        strict = False

@CsmView._app_routes.view("/api/v1/alerts")
# TODO: Implement base class for sharing common controller logic
class AlertsListView(web.View):
    def __init__(self, request):
        super().__init__(request)
        self.alerts_service = self.request.app["alerts_service"]

    async def get(self):
        """Calling Alerts Get Method"""
        alerts_qp = AlertsQueryParameter()
        try:
            alert_data = alerts_qp.load(self.request.rel_url.query, unknown='EXCLUDE')
        except ValidationError as val_err:
            raise InvalidRequest(
                "Invalid Parameter for alerts", str(val_err))

        return await self.alerts_service.fetch_all_alerts(**alert_data)

    async def patch(self):
        try:
            body = await self.request.json()
        except json.decoder.JSONDecodeError:
            raise InvalidRequest(message_args="Request body missing")

        return await self.alerts_service.update_all_alerts(body)


@CsmView._app_routes.view("/api/v1/alerts/{alert_id}")
class AlertsView(web.View):
    def __init__(self, request):
        super().__init__(request)
        self.alerts_service = self.request.app["alerts_service"]

    async def patch(self):        
        """ Update Alert """    
        alert_id = self.request.match_info["alert_id"]
        try:
            body = await self.request.json()
        except json.decoder.JSONDecodeError:
            raise InvalidRequest(message_args="Request body missing")
        return await self.alerts_service.update_alert(alert_id, body)

    async def get(self):
        """ Gets alert by ID """
        alert_id = self.request.match_info["alert_id"]
        return await self.alerts_service.fetch_alert(alert_id)

@CsmView._app_routes.view("/api/v1/health")
class HealthView(web.View):
    def __init__(self, request):
        super().__init__(request)
<<<<<<< HEAD
        self.alerts_service = self.request.app["alerts_service"]
        self.alerts_monitor = self.request.app["alert_monitor"]

    async def get(self):
        return await self.alerts_service.fetch_health_summary(self.alerts_monitor)
=======
        self.alerts_service = self.request.app["alerts_service"]        

    async def get(self):
        return await self.alerts_service.fetch_health_summary()
>>>>>>> 4f84ddc0
<|MERGE_RESOLUTION|>--- conflicted
+++ resolved
@@ -1,122 +1,114 @@
-#!/usr/bin/env python3
-
-"""
- ****************************************************************************
- Filename:          alerts.py
- Description:       Controllers for alerts
-
- Creation Date:     09/05/2019
- Author:            Alexander Nogikh
-
- Do NOT modify or remove this copyright and confidentiality notice!
- Copyright (c) 2001 - $Date: 2015/01/14 $ Seagate Technology, LLC.
- The code contained herein is CONFIDENTIAL to Seagate Technology, LLC.
- Portions are also trade secret. Any use, duplication, derivation, distribution
- or disclosure of this code, for any reason, not expressly authorized is
- prohibited. All other rights are expressly reserved by Seagate Technology, LLC.
- ****************************************************************************
-"""
-
-import json
-import re
-from aiohttp import web
-from marshmallow import Schema, fields, validate, ValidationError, validates
-from csm.core.services.alerts import AlertsAppService
-from csm.common.errors import InvalidRequest
-from csm.core.controllers.view import CsmView
-
-ALERTS_MSG_INVALID_DURATION = "alert_invalid_duration"
-"""
-this will go into models
-"""
-
-
-class AlertsQueryParameter(Schema):
-    duration = fields.Str(default=None, missing=None)
-    offset = fields.Int(validate=validate.Range(min=0), allow_none=True,
-        default=0, missing=0)
-    page_limit = fields.Int(data_key='limit', default=5, validate=validate.Range(min=0), missing=5)
-    sort_by = fields.Str(data_key='sortby', default="created_time", missing="created_time")
-    direction = fields.Str(data_key='dir', validate=validate.OneOf(['desc', 'asc']), 
-        missing='desc', default='desc')
-    show_all = fields.Boolean(default=False, missing=False, allow_none=True)
-    severity = fields.Str(default=None, missing=None, allow_none=True)
-    resolved = fields.Boolean(default=None, missing=None)
-    acknowledged = fields.Boolean(default=None, missing=None)
-
-    @validates('duration')
-    def validate_duration(self, value):
-        if value:
-            time_duration = int(re.split(r'[a-z]', value)[0])
-            time_format = re.split(r'[0-9]', value)[-1]
-            dur = {"s": "seconds", "m": "minutes", "h": "hours", "d": "days"}
-            if time_format not in dur.keys():
-                raise InvalidRequest(
-                    "Invalid Parameter for Duration", ALERTS_MSG_INVALID_DURATION)
-
-    class Meta:
-        strict = False
-
-@CsmView._app_routes.view("/api/v1/alerts")
-# TODO: Implement base class for sharing common controller logic
-class AlertsListView(web.View):
-    def __init__(self, request):
-        super().__init__(request)
-        self.alerts_service = self.request.app["alerts_service"]
-
-    async def get(self):
-        """Calling Alerts Get Method"""
-        alerts_qp = AlertsQueryParameter()
-        try:
-            alert_data = alerts_qp.load(self.request.rel_url.query, unknown='EXCLUDE')
-        except ValidationError as val_err:
-            raise InvalidRequest(
-                "Invalid Parameter for alerts", str(val_err))
-
-        return await self.alerts_service.fetch_all_alerts(**alert_data)
-
-    async def patch(self):
-        try:
-            body = await self.request.json()
-        except json.decoder.JSONDecodeError:
-            raise InvalidRequest(message_args="Request body missing")
-
-        return await self.alerts_service.update_all_alerts(body)
-
-
-@CsmView._app_routes.view("/api/v1/alerts/{alert_id}")
-class AlertsView(web.View):
-    def __init__(self, request):
-        super().__init__(request)
-        self.alerts_service = self.request.app["alerts_service"]
-
-    async def patch(self):        
-        """ Update Alert """    
-        alert_id = self.request.match_info["alert_id"]
-        try:
-            body = await self.request.json()
-        except json.decoder.JSONDecodeError:
-            raise InvalidRequest(message_args="Request body missing")
-        return await self.alerts_service.update_alert(alert_id, body)
-
-    async def get(self):
-        """ Gets alert by ID """
-        alert_id = self.request.match_info["alert_id"]
-        return await self.alerts_service.fetch_alert(alert_id)
-
-@CsmView._app_routes.view("/api/v1/health")
-class HealthView(web.View):
-    def __init__(self, request):
-        super().__init__(request)
-<<<<<<< HEAD
-        self.alerts_service = self.request.app["alerts_service"]
-        self.alerts_monitor = self.request.app["alert_monitor"]
-
-    async def get(self):
-        return await self.alerts_service.fetch_health_summary(self.alerts_monitor)
-=======
-        self.alerts_service = self.request.app["alerts_service"]        
-
-    async def get(self):
-        return await self.alerts_service.fetch_health_summary()
->>>>>>> 4f84ddc0
+#!/usr/bin/env python3
+
+"""
+ ****************************************************************************
+ Filename:          alerts.py
+ Description:       Controllers for alerts
+
+ Creation Date:     09/05/2019
+ Author:            Alexander Nogikh
+
+ Do NOT modify or remove this copyright and confidentiality notice!
+ Copyright (c) 2001 - $Date: 2015/01/14 $ Seagate Technology, LLC.
+ The code contained herein is CONFIDENTIAL to Seagate Technology, LLC.
+ Portions are also trade secret. Any use, duplication, derivation, distribution
+ or disclosure of this code, for any reason, not expressly authorized is
+ prohibited. All other rights are expressly reserved by Seagate Technology, LLC.
+ ****************************************************************************
+"""
+
+import json
+import re
+from aiohttp import web
+from marshmallow import Schema, fields, validate, ValidationError, validates
+from csm.core.services.alerts import AlertsAppService
+from csm.common.errors import InvalidRequest
+from csm.core.controllers.view import CsmView
+
+ALERTS_MSG_INVALID_DURATION = "alert_invalid_duration"
+"""
+this will go into models
+"""
+
+
+class AlertsQueryParameter(Schema):
+    duration = fields.Str(default=None, missing=None)
+    offset = fields.Int(validate=validate.Range(min=0), allow_none=True,
+        default=0, missing=0)
+    page_limit = fields.Int(data_key='limit', default=5, validate=validate.Range(min=0), missing=5)
+    sort_by = fields.Str(data_key='sortby', default="created_time", missing="created_time")
+    direction = fields.Str(data_key='dir', validate=validate.OneOf(['desc', 'asc']), 
+        missing='desc', default='desc')
+    show_all = fields.Boolean(default=False, missing=False, allow_none=True)
+    severity = fields.Str(default=None, missing=None, allow_none=True)
+    resolved = fields.Boolean(default=None, missing=None)
+    acknowledged = fields.Boolean(default=None, missing=None)
+
+    @validates('duration')
+    def validate_duration(self, value):
+        if value:
+            time_duration = int(re.split(r'[a-z]', value)[0])
+            time_format = re.split(r'[0-9]', value)[-1]
+            dur = {"s": "seconds", "m": "minutes", "h": "hours", "d": "days"}
+            if time_format not in dur.keys():
+                raise InvalidRequest(
+                    "Invalid Parameter for Duration", ALERTS_MSG_INVALID_DURATION)
+
+    class Meta:
+        strict = False
+
+@CsmView._app_routes.view("/api/v1/alerts")
+# TODO: Implement base class for sharing common controller logic
+class AlertsListView(web.View):
+    def __init__(self, request):
+        super().__init__(request)
+        self.alerts_service = self.request.app["alerts_service"]
+
+    async def get(self):
+        """Calling Alerts Get Method"""
+        alerts_qp = AlertsQueryParameter()
+        try:
+            alert_data = alerts_qp.load(self.request.rel_url.query, unknown='EXCLUDE')
+        except ValidationError as val_err:
+            raise InvalidRequest(
+                "Invalid Parameter for alerts", str(val_err))
+
+        return await self.alerts_service.fetch_all_alerts(**alert_data)
+
+    async def patch(self):
+        try:
+            body = await self.request.json()
+        except json.decoder.JSONDecodeError:
+            raise InvalidRequest(message_args="Request body missing")
+
+        return await self.alerts_service.update_all_alerts(body)
+
+
+@CsmView._app_routes.view("/api/v1/alerts/{alert_id}")
+class AlertsView(web.View):
+    def __init__(self, request):
+        super().__init__(request)
+        self.alerts_service = self.request.app["alerts_service"]
+
+    async def patch(self):        
+        """ Update Alert """    
+        alert_id = self.request.match_info["alert_id"]
+        try:
+            body = await self.request.json()
+        except json.decoder.JSONDecodeError:
+            raise InvalidRequest(message_args="Request body missing")
+        return await self.alerts_service.update_alert(alert_id, body)
+
+    async def get(self):
+        """ Gets alert by ID """
+        alert_id = self.request.match_info["alert_id"]
+        return await self.alerts_service.fetch_alert(alert_id)
+
+@CsmView._app_routes.view("/api/v1/health")
+class HealthView(web.View):
+    def __init__(self, request):
+        super().__init__(request)
+        self.alerts_service = self.request.app["alerts_service"]        
+
+    async def get(self):
+        return await self.alerts_service.fetch_health_summary()