--- conflicted
+++ resolved
@@ -15,11 +15,10 @@
 
 from schematics.types import UUIDType, StringType, IntType
 from schematics.transforms import blacklist
-<<<<<<< HEAD
+
 # TODO: Replace with non-offensive term when possible. An issue was sent on 08/24/2020
 # to https://github.com/schematics/schematics/issues/613 requesting this.
-=======
->>>>>>> 45578e90
+
 from uuid import UUID
 
 from csm.core.blogic.models import CsmModel
