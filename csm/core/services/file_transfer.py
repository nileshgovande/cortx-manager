--- conflicted
+++ resolved
@@ -85,12 +85,7 @@
         self.file_uuid = file_uuid
         self.cache_dir = cache_dir
 
-<<<<<<< HEAD
     def get_file_path(self) -> str:
-=======
-    def save_file(self, dir_to_save, filename, overwrite=False):
-        Log.debug(f"Saving f{filename} at f{dir_to_save}")
->>>>>>> 2413ccd4
         path_to_cached_file = os.path.join(self.cache_dir, self.file_uuid)
         if not os.path.exists(path_to_cached_file):
             raise CsmInternalError(
@@ -99,6 +94,7 @@
         return path_to_cached_file
 
     def save_file(self, dir_to_save, filename, overwrite=False):
+        Log.debug(f"Saving f{filename} at f{dir_to_save}")
         path_to_cached_file = self.get_file_path()
         path_to_file_to_save = os.path.join(dir_to_save, filename)
         if os.path.exists(path_to_file_to_save) and not overwrite:
