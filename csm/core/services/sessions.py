--- conflicted
+++ resolved
@@ -251,31 +251,19 @@
         Log.debug(f'Logging in user {user_id}')
 
         user = await self._user_manager.get(user_id)
-        ### Get roles from user and permissions
-        permissions = {}
         credentials = None
         if user:
-            role = user.roles
             credentials = await self._auth_service.authenticate(user, password)
-            
+
         if not credentials:
             # TODO: Try to search Customer LDAP or S3 account
             # and create corresponding user record if found.
             Log.debug(f'User {user_id} does not exist in the local database - trying S3 account')
-<<<<<<< HEAD
             user = User.instantiate_s3_account_user(user_id, roles=['s3'])
-
-        credentials = await self._auth_service.authenticate(user, password)
+            credentials = await self._auth_service.authenticate(user, password)
+
         if credentials:
             permissions = await self._role_manager.calc_effective_permissions(*user.roles)
-=======
-            user = User.instantiate_s3_account_user(user_id)
-            credentials = await self._auth_service.authenticate(user, password)
-            role = ["s3"]
-       
-        if credentials:
-            permissions = self._roles_service.get_permissions(role)
->>>>>>> 08dbd133
             session = await self._session_manager.create(credentials, permissions)
             if session:
                 return session.session_id
