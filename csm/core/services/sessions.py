#!/usr/bin/env python3

"""
 ****************************************************************************
 Filename:          sessions.py
 Description:       Session management services

 Creation Date:     10/16/2019
 Author:            Oleg Babin
                    Alexander Nogikh
                    Artem Obruchnikov

 Do NOT modify or remove this copyright and confidentiality notice!
 Copyright (c) 2001 - $Date: 2015/01/14 $ Seagate Technology, LLC.
 The code contained herein is CONFIDENTIAL to Seagate Technology, LLC.
 Portions are also trade secret. Any use, duplication, derivation, distribution
 or disclosure of this code, for any reason, not expressly authorized is
 prohibited. All other rights are expressly reserved by Seagate Technology, LLC.
 ****************************************************************************
"""

import uuid
from abc import ABC, abstractmethod
from enum import Enum
from datetime import datetime, timedelta, timezone
from typing import Optional
from csm.common.log import Log
from csm.common.conf import Conf
from csm.core.blogic import const
from csm.eos.plugins.s3 import S3Plugin
from csm.core.data.models.s3 import S3ConnectionConfig, IamError
# TODO: from csm.common.passwd import Passwd
from csm.core.data.models.users import UserType, User, Passwd
from csm.core.services.users import UserManager
from csm.core.services.roles import RoleManager
from csm.core.services.permissions import Permissions
from csm.common.errors import CsmError, CSM_ERR_INVALID_VALUE


class SessionCredentials:
    """ Base class for a variying part of the session
    depending on the user type (CSM, LDAP, S3).
    """

    def __init__(self, user_id: str) -> None:
        self._user_id = user_id

    @property
    def user_id(self) -> str:
        return self._user_id


class LocalCredentials(SessionCredentials):
    """ CSM local user specific session credentials - empty """

    def __init__(self, user_id: str) -> None:
        super().__init__(user_id)


class LdapCredentials(SessionCredentials):
    """ LDAP user specific session credentials - TBD """

    def __init__(self, user_id: str) -> None:
        super().__init__(user_id)


class S3Credentials(SessionCredentials):
    """ S3 account specific session credentials """

    def __init__(self, user_id: str, access_key: str,
                 secret_key: str, session_token: str) -> None:
        super().__init__(user_id)
        self._access_key = access_key
        self._secret_key = secret_key
        self._session_token = session_token


    @property
    def access_key(self):
        return self._access_key

    @property
    def secret_key(self):
        return self._secret_key

    @property
    def session_token(self):
        return self._session_token


class Session:
    """ Session data """

    Id = str

    def __init__(self, session_id: Id,
                 expiry_time: datetime,
                 credentials: SessionCredentials,
<<<<<<< HEAD
                 permissions: Permissions) -> None:
=======
                 permissions: dict) -> None:
>>>>>>> 54fc1c14
        self._session_id = session_id
        self._expiry_time = expiry_time
        self._credentials = credentials
        self._permissions = permissions

    @property
    def session_id(self) -> Id:
        return self._session_id

    @property
    def expiry_time(self) -> datetime:
        return self._expiry_time

    @expiry_time.setter
    def expiry_time(self, expiry_time):
        self._expiry_time = expiry_time

    @property
    def credentials(self) -> SessionCredentials:
        return self._credentials

    @property
<<<<<<< HEAD
    def permissions(self) -> Permissions:
=======
    def permissions(self) -> Id:
>>>>>>> 54fc1c14
        return self._permissions


class SessionManager:
    """ Session management class """

    def __init__(self):
        self._stg = {}
        self._expiry_interval = timedelta(minutes=60)  # TODO: Load from config

    @property
    def expiry_interval(self):
        return self._expiry_interval

    def _generate_sid(self) -> Session.Id:
        return uuid.uuid4().hex

    def calc_expiry_time(self) -> datetime:
        now = datetime.now(timezone.utc)
        return now + self._expiry_interval

<<<<<<< HEAD
    async def create(self, credentials: SessionCredentials,
                     permissions: Permissions) -> Session:
=======
    async def create(self, credentials: SessionCredentials, permissions: dict) -> Session:
>>>>>>> 54fc1c14
        session_id = self._generate_sid()
        expiry_time = self.calc_expiry_time()
        session = Session(session_id, expiry_time, credentials, permissions)
        self._stg[session_id] = session
        return session

    async def delete(self, session_id: Session.Id) -> None:
        self._stg.pop(session_id)

    async def get(self, session_id: Session.Id) -> Optional[Session]:
        return self._stg.get(session_id, None)

    async def get_all(self):
        return list(self._stg.values())

    async def update(self, session: Session) -> None:
        self._stg[session.session_id] = session


class AuthPolicy(ABC):
    """ Base abstract class for various authentication policies """

    @abstractmethod
    async def authenticate(self, user: User, password: str) -> Optional[SessionCredentials]:
        ...


class LocalAuthPolicy(AuthPolicy):
    """ Local CSM user authentication policy """

    async def authenticate(self, user: User, password: str) -> Optional[SessionCredentials]:
        if Passwd.verify(password, user.password_hash):
            return LocalCredentials(user.user_id)
        return None


class LdapAuthPolicy(AuthPolicy):
    """ Customer LDAP user authentication policy """

    async def authenticate(self, user: User, password: str) -> Optional[SessionCredentials]:
        # ldap_session = LdapAuth(user.user_id, password)
        # if ldap_session:
        #    return LdapCredentials(user.user_id, ldap_session=ldap_session)
        return None


class S3AuthPolicy(AuthPolicy):
    """ S3 account authentication policy """

    async def authenticate(self, user: User, password: str) -> Optional[SessionCredentials]:
        cfg = S3ConnectionConfig()
        cfg.host = Conf.get(const.CSM_GLOBAL_INDEX, 'S3.host')
        cfg.port = Conf.get(const.CSM_GLOBAL_INDEX, 'S3.iam_port')
        cfg.max_retries_num = Conf.get(const.CSM_GLOBAL_INDEX, 'S3.max_retries_num')

        Log.debug(f'Authenticating {user.user_id}'
                  f' with S3 IAM server {cfg.host}:{cfg.port}')
        s3_conn_obj = S3Plugin()
        response = await s3_conn_obj.get_temp_credentials(user.user_id, password,
                                                          connection_config=cfg)
        if type(response) is not IamError:
            # return temporary credentials
            return S3Credentials(user_id=user.user_id,
                                access_key=response.access_key,
                                secret_key=response.secret_key,
                                session_token=response.session_token)

        Log.error(f'Failed to authenticate S3 account {user.user_id}')
        return None


class AuthService:
    """ Generic authentication service. Allows to use different
    authentication policies for different user types. """

    def __init__(self):
        self._policies = {
            UserType.CsmUser.value: LocalAuthPolicy(),
            UserType.LdapUser.value: LdapAuthPolicy(),
            UserType.S3AccountUser.value: S3AuthPolicy(),
        }

    async def authenticate(self, user: User, password: str) -> Optional[SessionCredentials]:
        policy = self._policies.get(user.user_type, None)
        if policy:
            return await policy.authenticate(user, password)
        Log.error(f'Invalid user type {user.user_type}')
        return None


class LoginService:
    """ Login service. Authenticates a user with authentication service
    and creates a new session on login. Deletes existing session on logout.
    Checks for existing valid session on every API call. """

    def __init__(self, auth_service: AuthService,
                 user_manager: UserManager,
<<<<<<< HEAD
                 role_manager: RoleManager,
                 session_manager: SessionManager):
=======
                 session_manager: SessionManager,
                 roles_service):
>>>>>>> 54fc1c14
        self._auth_service = auth_service
        self._user_manager = user_manager
        self._role_manager = role_manager
        self._session_manager = session_manager
        self._roles_service = roles_service

    async def login(self, user_id, password):
        Log.debug(f'Logging in user {user_id}')

        user = await self._user_manager.get(user_id)
        ### Get roles from user and permissions
        permissions = {}
        if not user:
            # TODO: Try to search Customer LDAP or S3 account
            # and create corresponding user record if found.
            Log.debug(f'User {user_id} does not exist in the local database - trying S3 account')
            user = User.instantiate_s3_account_user(user_id)
            role = ["s3"]
        else:
            role = user.roles
        
        permissions = self._roles_service.get_permissions(role)

        credentials = await self._auth_service.authenticate(user, password)
        if credentials:
<<<<<<< HEAD
            permissions = await self._role_manager.calc_effective_permissions(*user.roles)
=======
>>>>>>> 54fc1c14
            session = await self._session_manager.create(credentials, permissions)
            if session:
                return session.session_id
            else:
                Log.critical(f'Failed to create a new session')
        else:
            Log.error(f'Failed to authenticate {user_id}')
        return None

    async def logout(self, session_id):
        Log.debug(f'Logging out session {session_id}')
        await self._session_manager.delete(session_id)

    async def auth_session(self, session_id: Session.Id) -> Session:
        session = await self._session_manager.get(session_id)
        if not session:
            raise CsmError(CSM_ERR_INVALID_VALUE, f'Invalid session id: {session_id}')

        # TODO: Check if user has not been dropped.
        # We can not do it for now as non-local S3
        # users are no present in the local user database.

        # Check Expiry Time
        if datetime.now(timezone.utc) > session.expiry_time:
            await self._session_manager.delete(session_id)
            raise CsmError(CSM_ERR_INVALID_VALUE, 'Session expired')

        # Refresh Expiry Time
        session.expiry_time = self._session_manager.calc_expiry_time()

        return session

    async def delete_all_sessions(self, session_id: Session.Id) -> None:
        """
        This Function will delete all the current user's active sessions.
        :param session_id: session_id for user. :type:Str
        :return: None
        """
        session_data = await self._session_manager.get(session_id)
        if session_data:
            user_id = session_data.credentials.user_id
            session_data = await self._session_manager.get_all()
            for each_session in session_data:
                if each_session.credentials.user_id == user_id:
                    await self._session_manager.delete(each_session.session_id)
        else:
            await self._session_manager.delete(session_id)<|MERGE_RESOLUTION|>--- conflicted
+++ resolved
@@ -96,11 +96,7 @@
     def __init__(self, session_id: Id,
                  expiry_time: datetime,
                  credentials: SessionCredentials,
-<<<<<<< HEAD
                  permissions: Permissions) -> None:
-=======
-                 permissions: dict) -> None:
->>>>>>> 54fc1c14
         self._session_id = session_id
         self._expiry_time = expiry_time
         self._credentials = credentials
@@ -123,11 +119,7 @@
         return self._credentials
 
     @property
-<<<<<<< HEAD
     def permissions(self) -> Permissions:
-=======
-    def permissions(self) -> Id:
->>>>>>> 54fc1c14
         return self._permissions
 
 
@@ -149,12 +141,8 @@
         now = datetime.now(timezone.utc)
         return now + self._expiry_interval
 
-<<<<<<< HEAD
     async def create(self, credentials: SessionCredentials,
                      permissions: Permissions) -> Session:
-=======
-    async def create(self, credentials: SessionCredentials, permissions: dict) -> Session:
->>>>>>> 54fc1c14
         session_id = self._generate_sid()
         expiry_time = self.calc_expiry_time()
         session = Session(session_id, expiry_time, credentials, permissions)
@@ -252,18 +240,12 @@
 
     def __init__(self, auth_service: AuthService,
                  user_manager: UserManager,
-<<<<<<< HEAD
                  role_manager: RoleManager,
                  session_manager: SessionManager):
-=======
-                 session_manager: SessionManager,
-                 roles_service):
->>>>>>> 54fc1c14
         self._auth_service = auth_service
         self._user_manager = user_manager
         self._role_manager = role_manager
         self._session_manager = session_manager
-        self._roles_service = roles_service
 
     async def login(self, user_id, password):
         Log.debug(f'Logging in user {user_id}')
@@ -275,19 +257,11 @@
             # TODO: Try to search Customer LDAP or S3 account
             # and create corresponding user record if found.
             Log.debug(f'User {user_id} does not exist in the local database - trying S3 account')
-            user = User.instantiate_s3_account_user(user_id)
-            role = ["s3"]
-        else:
-            role = user.roles
-        
-        permissions = self._roles_service.get_permissions(role)
+            user = User.instantiate_s3_account_user(user_id, roles=['s3'])
 
         credentials = await self._auth_service.authenticate(user, password)
         if credentials:
-<<<<<<< HEAD
             permissions = await self._role_manager.calc_effective_permissions(*user.roles)
-=======
->>>>>>> 54fc1c14
             session = await self._session_manager.create(credentials, permissions)
             if session:
                 return session.session_id
