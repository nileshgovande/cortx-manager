--- conflicted
+++ resolved
@@ -44,10 +44,7 @@
 from schematics.types import StringType, BooleanType, IntType
 from typing import Optional, Iterable, Dict
 from csm.common.payload import Payload, Json
-<<<<<<< HEAD
 import asyncio
-=======
->>>>>>> 4f84ddc0
 
 
 ALERTS_MSG_INVALID_DURATION = "alert_invalid_duration"
@@ -310,10 +307,6 @@
             raise CsmNotFoundError("Alert was not found", ALERTS_MSG_NOT_FOUND)
         return alert.to_primitive()
 
-<<<<<<< HEAD
-    async def fetch_health_summary(self, alert_monitor):
-        health_schema = alert_monitor.get_health_schema()
-=======
     async def fetch_health_summary(self):
         """
         Fetch health summary from in-memory health schema
@@ -323,7 +316,6 @@
         :returns: Health Summary Json
         """
         health_schema = self.repo.get_health_schema()
->>>>>>> 4f84ddc0
         health_count_map = {}
         leaf_nodes = []
         self._get_leaf_node_health(health_schema, health_count_map, leaf_nodes)
@@ -341,8 +333,6 @@
         
 
     def _get_leaf_node_health(self, health_schema, health_count_map, leaf_nodes):
-<<<<<<< HEAD
-=======
         """
         Identify non-empty leaf nodes of in-memory health schema
         and get health summary.
@@ -357,7 +347,6 @@
         :param health schema, health_count_map, leaf_nodes
         :returns: Health Summary Json
         """
->>>>>>> 4f84ddc0
         def checkchilddict(health_schema):
             for k, v in health_schema.items():
                 if isinstance(v, dict):
@@ -454,10 +443,7 @@
         """
         try:
             self._init_health_schema()
-<<<<<<< HEAD
             self._update_health_schema_after_init()
-=======
->>>>>>> 4f84ddc0
             if not self._thread_running and not self._thread_started:
                 self._monitor_thread = Thread(target=self._monitor,
                                               args=())
@@ -468,14 +454,7 @@
 
     def _init_health_schema(self):
         self._health_schema = Payload(Json(const.HEALTH_SCHEMA))
-<<<<<<< HEAD
-        #self._health_schema.dump()
-
-    def get_health_schema(self):
-        return self._health_schema._data
-=======
         self.repo.set_health_schema(self._health_schema._data)    
->>>>>>> 4f84ddc0
     
     def stop(self):
         try:
