#!/usr/bin/env python3

"""
 ****************************************************************************
 Filename:          alerts.py
 Description:       Services for alerts handling 

 Creation Date:     09/05/2019
 Author:            Alexander Nogikh
                    Prathamesh Rodi
                    Oleg Babin
                    Pawan Kumar Srivastava
                    Soniya Moholkar

 Do NOT modify or remove this copyright and confidentiality notice!
 Copyright (c) 2001 - $Date: 2015/01/14 $ Seagate Technology, LLC.
 The code contained herein is CONFIDENTIAL to Seagate Technology, LLC.
 Portions are also trade secret. Any use, duplication, derivation, distribution
 or disclosure of this code, for any reason, not expressly authorized is
 prohibited. All other rights are expressly reserved by Seagate Technology, LLC.
 ****************************************************************************
"""
# Let it all reside in a separate controller until we've all agreed on request
# processing architecture
import re
import time
from csm.common.observer import Observable
from datetime import datetime, timedelta, timezone
from threading import Event, Thread
from csm.common.log import Log
from csm.common.email import EmailSender
from csm.common.services import Service, ApplicationService
from csm.core.services.health import HealthAppService
from csm.common.queries import SortBy, SortOrder, QueryLimits, DateTimeRange
from csm.core.blogic.models.alerts import IAlertStorage, Alert
from csm.common.errors import CsmNotFoundError, CsmError, InvalidRequest
from csm.core.blogic import const
from csm.core.data.db.db_provider import (DataBaseProvider, GeneralConfig)
from csm.core.data.access.filters import Compare, And, Or
from csm.core.data.access import Query, SortOrder
from csm.core.blogic.models.alerts import AlertModel
from csm.core.blogic.models.comments import CommentModel
from csm.core.services.system_config import SystemConfigManager
from csm.common import queries
from schematics import Model
from schematics.types import StringType, BooleanType, IntType
from typing import Optional, Iterable, Dict
from csm.common.payload import Payload, Json
import asyncio


ALERTS_MSG_INVALID_DURATION = "alert_invalid_duration"
ALERTS_MSG_NOT_FOUND = "alerts_not_found"
ALERTS_MSG_NOT_RESOLVED = "alerts_not_resolved"
ALERTS_MSG_TOO_LONG_COMMENT = "alerts_too_long_comment"
ALERTS_MSG_RESOLVED_AND_ACKED_ERROR = "alerts_resolved_and_acked"
ALERTS_MSG_NON_SORTABLE_COLUMN = "alerts_non_sortable_column"



class AlertRepository(IAlertStorage):
    def __init__(self, storage: DataBaseProvider):
        self.db = storage        

    async def store(self, alert: AlertModel):
        await self.db(AlertModel).store(alert)

    async def retrieve(self, alert_id) -> AlertModel:
        query = Query().filter_by(Compare(AlertModel.alert_uuid, '=', alert_id))
        return next(iter(await self.db(AlertModel).get(query)), None)

    async def retrieve_by_hw(self, hw_id) -> AlertModel:
        filter = And(Compare(AlertModel.sensor_info, '=',
                        str(hw_id)), Or(Compare(AlertModel.acknowledged, '=',
                        False), Compare(AlertModel.resolved, '=', False)))
        query = Query().filter_by(filter)
        return next(iter(await self.db(AlertModel).get(query)), None)

    async def update(self, alert: AlertModel):
        await self.db(AlertModel).store(alert)

    async def update_by_hw_id(self, hw_id, update_params):
        filter = And(Compare(AlertModel.sensor_info, '=',
                        str(hw_id)), Or(Compare(AlertModel.acknowledged, '=',
                        False), Compare(AlertModel.resolved, '=', False)))
        await self.db(AlertModel).update(filter, update_params)

    def _prepare_time_range(self, field, time_range: DateTimeRange):
        db_conditions = []
        if time_range and time_range.start:
            db_conditions.append(Compare(field, '>=', time_range.start))
        if time_range and time_range.end:
            db_conditions.append(Compare(field, '<=', time_range.end))
        return db_conditions
    
    def _prepare_filters(self, create_time_range: DateTimeRange, show_all: bool = True,
            severity: str = None, resolved: bool = None, acknowledged: bool =
            None, show_update_range: DateTimeRange = None, show_active: bool = False):
        and_conditions = [*self._prepare_time_range(AlertModel.created_time, create_time_range)]
<<<<<<< HEAD

        if not show_all:
            or_conditions = []
            or_conditions.append(Compare(AlertModel.resolved, '=', False))
            or_conditions.append(Compare(AlertModel.acknowledged, '=', False))
            range_condition = self._prepare_time_range(AlertModel.updated_time, show_update_range)
            if range_condition:
                or_conditions.extend(range_condition)
=======
        if show_active:
            self._prapare_filters_show_active(and_conditions)            
        else:
            if not show_all:
                or_conditions = []
                or_conditions.append(Compare(AlertModel.resolved, '=', False))
                or_conditions.append(Compare(AlertModel.acknowledged, '=', False))
                range_condition = self._prepare_time_range(AlertModel.updated_time, show_update_range)
                if range_condition:
                    or_conditions.extend(range_condition)
>>>>>>> 60e384b9

                and_conditions.append(Or(*or_conditions))

            if resolved is not None:
                and_conditions.append(Compare(AlertModel.resolved, '=', resolved))

            if acknowledged is not None:
                and_conditions.append(Compare(AlertModel.acknowledged, '=',
                    acknowledged))

        if severity:
            and_conditions.append(Compare(AlertModel.severity, '=', severity))
        return And(*and_conditions) if and_conditions else None

    def _prapare_filters_show_active(self, and_conditions):
        and_cond1 = []
        and_cond1.append(Compare(AlertModel.acknowledged, '=', True))
        and_cond1.append(Compare(AlertModel.resolved, '=', False))
        ack_and = And(*and_cond1)
        and_cond2 = []
        and_cond2.append(Compare(AlertModel.acknowledged, '=', False))
        and_cond2.append(Compare(AlertModel.resolved, '=', True))
        resolved_and = And(*and_cond2)
        or_cond = []
        or_cond.append(ack_and)
        or_cond.append(resolved_and)
        active_alerts_or = Or(*or_cond)
        and_conditions.append(active_alerts_or)

    async def retrieve_by_range(
            self, create_time_range: DateTimeRange, show_all: bool=True,
            severity: str=None, sort: Optional[SortBy]=None,
            limits: Optional[QueryLimits]=None, resolved: bool = None, acknowledged: bool = None,
            show_update_range: DateTimeRange = None, show_active: bool=False) -> Iterable[AlertModel]:

        query_filter = self._prepare_filters(create_time_range, show_all, severity,
                resolved, acknowledged, show_update_range, show_active)
        query = Query().filter_by(query_filter)

        if limits and limits.offset:
            query = query.offset(limits.offset)

        if limits and limits.limit:
            query = query.limit(limits.limit)

        if sort:
            query = query.order_by(getattr(AlertModel, sort.field), sort.order)
        Log.debug(f"Alerts service Retrive by range: {query_filter}")
        return await self.db(AlertModel).get(query)

    async def count_by_range(self, create_time_range: DateTimeRange, show_all: bool = True,
            severity: str = None, resolved: bool = None,
            acknowledged: bool = None, show_update_range: DateTimeRange = None, show_active: bool = False) -> int:
        Log.debug(f"Alerts service count by range: {create_time_range}")
        return await self.db(AlertModel).count(
            self._prepare_filters(create_time_range, show_all, severity, resolved,
                acknowledged, show_update_range, show_active))

    async def retrieve_all(self) -> list:
        """
        Retrieves all the alerts
        """
        pass    

class AlertsAppService(ApplicationService):
    """
        Provides operations on alerts without involving the domain specifics
    """

    def __init__(self, repo: AlertRepository):
        self.repo = repo

    async def update_alert(self, alert_id, fields: dict):
        """
        Update the Data of Specific Alerts
        :param alert_id: id for the alert
        :param fields: A dictionary containing fields to update.
                Currently it supports "comment" and "acknowledged" fields only.
                "comment" - string, can be empty
                "acknowledged" - boolean
        :return:
        """
        Log.debug(f"Alerts update service. alert_id:{alert_id}, fields:{fields}")

        alert = await self.repo.retrieve(alert_id)
        if not alert:
            raise CsmNotFoundError("Alert was not found", ALERTS_MSG_NOT_FOUND)

        if alert.resolved and alert.acknowledged:
            raise InvalidRequest(
                "The alert is both resolved and acknowledged, it cannot be modified",
                ALERTS_MSG_RESOLVED_AND_ACKED_ERROR)

        if "acknowledged" in fields:
            if not isinstance(fields["acknowledged"], bool):
                raise InvalidRequest("Acknowledged Value Must Be of Type Boolean.")
            alert.acknowledged = AlertModel.acknowledged.to_native(fields["acknowledged"])

        await self.repo.update(alert)
        return alert.to_primitive()

    @Log.trace_method(Log.DEBUG)
    async def add_comment_to_alert(self, alert_uuid: str, user_id: str, comment_text: str):
        """
        Add comment to alert having alert_uuid. The comment will be saved along with alert_uuid
        :param str alert_uuid: id of alert to which comment has to be added.
        :param str user_id: user_id of the user who commented.
        :param str comment_text: actual comment text
        :returns: Comment object or None
        """
        alert = await self.repo.retrieve(alert_uuid)
        if not alert:
            raise CsmNotFoundError(f"Alert not found for id {alert_uuid}", ALERTS_MSG_NOT_FOUND)
        if alert["comments"] is None:
            alert["comments"] = []
        alert_comment = self.build_alert_comment_model(str(len(alert["comments"]) + 1), comment_text, user_id)
        alert["comments"].append(alert_comment)
        await self.repo.update(alert)

        return alert_comment.to_primitive()

    @Log.trace_method(Log.DEBUG)
    def build_alert_comment_model(self, comment_id: str, comment_text: str, created_by: str):
        """
        Build and return CommentModel object.
        :param str comment_id: id of alert comment.
        :param str created_by: user_id of the user who commented.
        :param str comment_text: actual comment text
        :returns: Comment object or None
        """
        comment = CommentModel()
        comment.comment_id = comment_id
        comment.comment_text = comment_text
        comment.created_by = created_by
        comment.created_time = datetime.now(timezone.utc)
        return comment

    @Log.trace_method(Log.DEBUG)
    async def fetch_comments_for_alert(self, alert_uuid: str):
        """
        Fetch all the comments of the alert with alert_uuid
        :param str alert_uuid: id of the alert whose comments are to be fetched.
        :returns: Comment object or None
        """
        alert = await self.repo.retrieve(alert_uuid)
        if not alert:
            raise CsmNotFoundError("Alert was not found", ALERTS_MSG_NOT_FOUND)

        if alert.comments is None:
            alert.comments = []

        return {
            "comments": [comment.to_primitive() for comment in alert.comments]
        }

    async def update_all_alerts(self, fields: dict):
        """
        Update the Data of Specific Alerts
        :param fields: A dictionary containing alert ids.
                It will acknowledge all the alerts of the specified ids.
        :return:
        """
        Log.debug(f"Update all alerts service. fields:{fields}")
        if not isinstance(fields, list):
            raise InvalidRequest("Acknowledged Value Must Be of Type Boolean.")

        alerts = []

        for alert_id in fields:
            alert = await self.repo.retrieve(alert_id)
            if not alert:
                raise CsmNotFoundError("Alert was not found with id" + alert_id, ALERTS_MSG_NOT_FOUND)

            alert.acknowledged = AlertModel.acknowledged.to_native(True)
            await self.repo.update(alert)
            alerts.append(alert.to_primitive())

        return alerts

    async def fetch_all_alerts(self, duration, direction, sort_by, severity: Optional[str] = None,
                               offset: Optional[int] = None, show_all: Optional[bool] = True,
                               page_limit: Optional[int] = None, resolved: bool =
                               None, acknowledged: bool = None, show_active: Optional[bool] = False) -> Dict:
        """
        Fetch All Alerts
        :param duration: time duration for range of alerts
        :param direction: direction of sorting asc/desc
        :param severity: if passed, alerts will be filtered by the passed severity
        :param sort_by: key by which sorting needs to be performed.
        :param offset: offset page (1-based indexing)
        :param page_limit: no of records to be displayed on a page.
        :param resolved: alerts filtered by resolved status when show_all is true.
        :param acknowledged: alerts filtered by acknowledged status when 
        show_all is true.
        :param show_active: active alerts will fetched. Active alerts are
        identified as only one flag out of acknowledged and resolved flags
        must be true and the other must be false.
        :return: :type:list
        """
        time_range = None
        Log.debug(f"Fetch all alerts service. duration:{duration}, direction:{direction}, "
                  f"sort_by:{sort_by}, severity:{severity}, offset:{offset}")
        if duration:  # Filter
            # TODO: time format can generally be API-dependent. Better pass here an
            # already parsed TimeDelta object.
            time_duration = int(re.split(r'[a-z]', duration)[0])
            time_format = re.split(r'[0-9]', duration)[-1]
            dur = {"s": "seconds", "m": "minutes", "h": "hours", "d": "days"}
            start_time = (datetime.utcnow() - timedelta(
                **{dur[time_format]: time_duration}))
            time_range = DateTimeRange(start_time, None)

        if sort_by and sort_by not in const.ALERT_SORTABLE_FIELDS:
            raise InvalidRequest("The specified column cannot be used for sorting",
                ALERTS_MSG_NON_SORTABLE_COLUMN)

        limits = None
        if offset is not None and offset > 1:
            limits = QueryLimits(page_limit, (offset - 1) * page_limit)
        elif page_limit is not None:
            limits = QueryLimits(page_limit, 0)

        show_time_range = DateTimeRange(datetime.utcnow() - timedelta(
            hours=const.ALERT_SHOW_TIME_HOURS), None)

        # TODO: the function takes too many parameters
        alerts_list = await self.repo.retrieve_by_range(
            time_range,
            show_all,
            severity,
            SortBy(sort_by, SortOrder.ASC if direction == "asc" else SortOrder.DESC),
            limits,
            resolved,
            acknowledged,
            show_time_range,
            show_active
        )

        alerts_count = await self.repo.count_by_range(time_range, show_all,
                severity, resolved, acknowledged, show_time_range, show_active)
        return {
            "total_records": alerts_count,
            "alerts": [alert.to_primitive() for alert in alerts_list]
        }

    async def fetch_alert(self, alert_id):
        """
        Fetch a single alert by its key
        :param str alert_id: A unique identifier of the requried alert
        :returns: Alert object or None
        """
        Log.debug(f"Fetch alerts service alert_id:{alert_id}" )
        # This method is for debugging purposes only
        alert = await self.repo.retrieve(alert_id)
        if not alert:
            raise CsmNotFoundError("Alert was not found", ALERTS_MSG_NOT_FOUND)
        return alert.to_primitive()    

class AlertEmailNotifier(Service):
    def __init__(self, email_sender_queue, config_manager: SystemConfigManager, template):
        super().__init__()
        self.email_sender_queue = email_sender_queue
        self.config_manager = config_manager
        self.template = template

    @Log.trace_method(Log.DEBUG)
    async def handle_alert(self, alert):
        # TODO: check if email notification is enabled for alerts
        system_config = await self.config_manager.get_current_config()
        if not system_config:
            return

        email_config = system_config.notifications.email
        if not email_config:
            return  # Nothing to do

        smtp_config = email_config.to_smtp_config()
        alert_template_params = {
            'event_time': alert.updated_time.strftime(const.CSM_ALERT_NOTIFICATION_TIME_FORMAT),
            'alert_target': alert.module_name,
            'severity': alert.severity,
            'description': alert.description
        }
        html_body = self.template.render(**alert_template_params)
        subject = const.CSM_ALERT_EMAIL_NOTIFICATION_SUBJECT

        message = EmailSender.make_multipart(email_config.smtp_sender_email,
            email_config.email, subject, html_body)

        await self.email_sender_queue.enqueue_email(message, smtp_config)


class AlertMonitorService(Service, Observable):
    """
    Alert Monitor works with AmqpComm to monitor alerts. 
    When Alert Monitor receives a subscription request, it scans the DB and 
    sends all pending alerts. It is assumed currently that there can be only 
    one subscriber at any given point of time. 
    Then it waits for AmqpComm to notice if there are any new alert. 
    Alert Monitor takes action on the received alerts using a callback. 
    Actions include (1) storing on the DB and (2) sending to subscribers, i.e.
    web server. 
    """

    def __init__(self, repo: AlertRepository, plugin, health_service: HealthAppService):
        """
        Initializes the Alert Plugin
        """
        self._alert_plugin = plugin
        self._monitor_thread = None
        self._thread_started = False
        self._thread_running = False
        self.repo = repo
        self.health_service = health_service      
       
        super().__init__()

    def _monitor(self):
        """
        This method acts as a thread function. 
        It will monitor the alert plugin for alerts.
        This method passes consume_alert as a callback function to alert plugin.
        """
        self._thread_running = True
        self._alert_plugin.init(callback_fn=self._consume)
        self._alert_plugin.process_request(cmd='listen')

    def start(self):
        """
        This method creats and starts an alert monitor thread
        """
        Log.info("Start Alert monitor thread")
        try:
            self.health_service.init_health_schema()
            self._update_health_schema_after_init()
            if not self._thread_running and not self._thread_started:
                self._monitor_thread = Thread(target=self._monitor,
                                              args=())
                self._monitor_thread.start()
                self._thread_started = True
        except Exception as e:
            Log.warn(f"Error in starting alert monitor thread: {e}")

    def stop(self):
        try:
            Log.info("Stop Alert monitor thread")
            self._alert_plugin.stop()
            self._monitor_thread.join()
            self._thread_started = False
            self._thread_running = False
        except Exception as e:
            Log.warn(f"Error in stoping alert monitor thread: {e}")

    def _consume(self, message):
        """
        This is a callback function which will receive
        a message from the alert plugin as a dictionary.
        The message is already convrted to CSM schema.
            1. Store the alert to Alert DB.
            2. Publish the alert over web sockets.
            3. Return a boolean value to signal whether the plugin
               should acknowledge the alert to the RabbitMQ.
        """
        prev_alert = None
        """
        Before storing the alert let us fisrt try to resolve it.
        We will only resolve the alert if it is a good one.
        Logic implemented for resolving or updating alerts -
        1.) If there is no previous alert we save and publish the alert.
        2.) If there is a previous alert we will only proceed if the state of the
        new alert is different from the previous one (check for duplicate).
        3.) If a good alert comes we search of previous alert for the same hw.
        4.) If a good previous alert(another state) is found we update the 
        previous alert.
        5.) If a bad previous alert is found we resolve the previous alert.
        6.) If a bad alert comes we search for previous alert for the same hw.
        7.) If a bad previous alert(another state) is found we update
        the previous alert.
        8.) If a good previous alert is found we update the previous alert and
        set the resolved state to False.
        """
        """ Fetching the previous alert. """
        """ After saving/ updating alert, update the in memory health schema """
        try:
            Log.debug(f"Incoming alert: {message}")
            for key in [const.ALERT_CREATED_TIME, const.ALERT_UPDATED_TIME]:
                message[key] = datetime.utcfromtimestamp(message[key])\
                        .replace(tzinfo=timezone.utc)
            prev_alert = self._run_coroutine(self.repo.retrieve_by_hw\
                    (message.get(const.ALERT_SENSOR_INFO, "")))
            if not prev_alert:
                alert = AlertModel(message)
                self._run_coroutine(self.repo.store(alert))
                self.health_service.update_health_schema(alert)
                self._notify_listeners(alert, loop=self._loop)
            else:
                if self._resolve_alert(message, prev_alert):
                    alert = AlertModel(message)
                    alert.alert_uuid = prev_alert.alert_uuid
                    self.health_service.update_health_schema(AlertModel(message))
        except Exception as e:
            Log.warn(f"Error in consuming alert: {e}")

        return True

    def _update_health_schema_after_init(self):
        """
        Updates the in memory health schema after CSM init.
        1.) Fetches all the non-resolved alerts from DB
        2.) Update the initialized and loaded in-memory health schema
        :param None
        :return: None
        """
        loop = asyncio.get_event_loop()
        alerts = loop.run_until_complete(self.repo.retrieve_by_range(create_time_range=None, resolved=False))
        for alert in alerts:
            self.health_service.update_health_schema(alert)        

    def _resolve_alert(self, new_alert, prev_alert):
        if not self._is_duplicate_alert(new_alert, prev_alert):
            if self._is_good_alert(new_alert):
                """
                If it is a good alert checking the state of previous alert.
                """
                if self._is_good_alert(prev_alert):
                    """ Previous alert is a good one so updating. """
                    self._update_alert(new_alert, prev_alert)
                else:
                    """ Previous alert is a bad one so resolving it. """
                    self._resolve(new_alert, prev_alert)
                return True
            if self._is_bad_alert(new_alert):
                """
                If it is a bad alert checking the state of previous alert.
                """
                if self._is_bad_alert(prev_alert):
                    """ Previous alert is a bad one so updating. """
                    self._update_alert(new_alert, prev_alert)
                else:
                    """
                    Previous alert is a good one so updating and marking the
                    resolved status to False.
                    """
                    self._update_alert(new_alert, prev_alert, True)  
                return True
        
            

    def _is_duplicate_alert(self, new_alert, prev_alert):
        """
        Check whether the alerts is duplicate or not based on state.
        :param alert : New Alert Dict
        :param prev_alert : Previous Alert object
        :return: boolean (True or False) 
        """
        ret = False
        if new_alert.get(const.ALERT_STATE, "") == prev_alert.state:
            ret = True
        return ret

    def _update_alert(self, alert, prev_alert, update_resolve=False):
        """
        Update the alerts to storage.
        :param alert : Alert object
        :param prev_alert : Previous Alert object
        :param update_resolve : If set to True, we will mark resolved state to
        False
        :return: None
        """
        update_params = {}
        if update_resolve:
            update_params[const.ALERT_RESOLVED] = alert[const.ALERT_RESOLVED]
        else:
            update_params[const.ALERT_RESOLVED] = prev_alert.resolved
        update_params[const.ALERT_STATE] = alert[const.ALERT_STATE]
        update_params[const.ALERT_SEVERITY] = alert[const.ALERT_SEVERITY]
        update_params[const.ALERT_UPDATED_TIME] = int(time.time())
        self._run_coroutine(self.repo.update_by_hw_id\
                (prev_alert.sensor_info, update_params))

    def _is_good_alert(self, alert):
        """
        Check whether the alert is good or not.
        :param alert : Alert object
        :return: boolean (True or False) 
        """
        ret = False
        if alert.get(const.ALERT_STATE, "") in const.GOOD_ALERT:
            ret = True
        return ret

    def _is_bad_alert(self, alert):
        """
        Check whether the alert is bad or not.
        :param alert : Alert object
        :return: boolean (True or False) 
        """
        ret = False
        if alert.get(const.ALERT_STATE, "") in const.BAD_ALERT:
            ret = True
        return ret

    def _resolve(self, alert, prev_alert):
        """
        Get the previous alert with the same alert_uuid.
        :param alert: Alert Object.
        :return: None
        """
        if not prev_alert.resolved:
            """
            Try to resolve the alert if the previous alert is bad and
            the current alert is good.
            """
            prev_alert.resolved = True
            self._update_alert(alert, prev_alert)
<|MERGE_RESOLUTION|>--- conflicted
+++ resolved
@@ -97,16 +97,6 @@
             severity: str = None, resolved: bool = None, acknowledged: bool =
             None, show_update_range: DateTimeRange = None, show_active: bool = False):
         and_conditions = [*self._prepare_time_range(AlertModel.created_time, create_time_range)]
-<<<<<<< HEAD
-
-        if not show_all:
-            or_conditions = []
-            or_conditions.append(Compare(AlertModel.resolved, '=', False))
-            or_conditions.append(Compare(AlertModel.acknowledged, '=', False))
-            range_condition = self._prepare_time_range(AlertModel.updated_time, show_update_range)
-            if range_condition:
-                or_conditions.extend(range_condition)
-=======
         if show_active:
             self._prapare_filters_show_active(and_conditions)            
         else:
@@ -117,7 +107,6 @@
                 range_condition = self._prepare_time_range(AlertModel.updated_time, show_update_range)
                 if range_condition:
                     or_conditions.extend(range_condition)
->>>>>>> 60e384b9
 
                 and_conditions.append(Or(*or_conditions))
 
