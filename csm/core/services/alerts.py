#!/usr/bin/env python3

"""
 ****************************************************************************
 Filename:          alerts.py
 Description:       Services for alerts handling 

 Creation Date:     09/05/2019
 Author:            Alexander Nogikh
                    Prathamesh Rodi
                    Oleg Babin
                    Pawan Kumar Srivastava
                    Soniya Moholkar

 Do NOT modify or remove this copyright and confidentiality notice!
 Copyright (c) 2001 - $Date: 2015/01/14 $ Seagate Technology, LLC.
 The code contained herein is CONFIDENTIAL to Seagate Technology, LLC.
 Portions are also trade secret. Any use, duplication, derivation, distribution
 or disclosure of this code, for any reason, not expressly authorized is
 prohibited. All other rights are expressly reserved by Seagate Technology, LLC.
 ****************************************************************************
"""
# Let it all reside in a separate controller until we've all agreed on request
# processing architecture
import re
import time
from csm.common.observer import Observable
from datetime import datetime, timedelta, timezone
from threading import Event, Thread
from csm.common.log import Log
from csm.common.email import EmailSender
from csm.common.services import Service, ApplicationService
from csm.core.services.health import HealthAppService
from csm.common.queries import SortBy, SortOrder, QueryLimits, DateTimeRange
from csm.core.blogic.models.alerts import IAlertStorage, Alert
from csm.common.errors import CsmNotFoundError, CsmError, InvalidRequest
from csm.core.blogic import const
from csm.core.data.db.db_provider import (DataBaseProvider, GeneralConfig)
from csm.core.data.access.filters import Compare, And, Or
from csm.core.data.access import Query, SortOrder
from csm.core.blogic.models.alerts import AlertModel
from csm.core.blogic.models.comments import CommentModel
from csm.core.services.system_config import SystemConfigManager
from csm.common import queries
from schematics import Model
from schematics.types import StringType, BooleanType, IntType
from typing import Optional, Iterable, Dict
from csm.common.payload import Payload, Json
<<<<<<< HEAD
import asyncio
=======
>>>>>>> 2e224a58


ALERTS_MSG_INVALID_DURATION = "alert_invalid_duration"
ALERTS_MSG_NOT_FOUND = "alerts_not_found"
ALERTS_MSG_NOT_RESOLVED = "alerts_not_resolved"
ALERTS_MSG_TOO_LONG_COMMENT = "alerts_too_long_comment"
ALERTS_MSG_RESOLVED_AND_ACKED_ERROR = "alerts_resolved_and_acked"
ALERTS_MSG_NON_SORTABLE_COLUMN = "alerts_non_sortable_column"



class AlertRepository(IAlertStorage):
    def __init__(self, storage: DataBaseProvider):
<<<<<<< HEAD
        self.db = storage
        self._health_schema = None     
=======
        self.db = storage        
>>>>>>> 2e224a58

    async def store(self, alert: AlertModel):
        await self.db(AlertModel).store(alert)

    async def retrieve(self, alert_id) -> AlertModel:
        query = Query().filter_by(Compare(AlertModel.alert_uuid, '=', alert_id))
        return next(iter(await self.db(AlertModel).get(query)), None)

    async def retrieve_by_hw(self, hw_id) -> AlertModel:
        filter = And(Compare(AlertModel.sensor_info, '=',
                        str(hw_id)), Or(Compare(AlertModel.acknowledged, '=',
                        False), Compare(AlertModel.resolved, '=', False)))
        query = Query().filter_by(filter)
        return next(iter(await self.db(AlertModel).get(query)), None)

    async def update(self, alert: AlertModel):
        await self.db(AlertModel).store(alert)

    async def update_by_hw_id(self, hw_id, update_params):
        filter = And(Compare(AlertModel.sensor_info, '=',
                        str(hw_id)), Or(Compare(AlertModel.acknowledged, '=',
                        False), Compare(AlertModel.resolved, '=', False)))
        await self.db(AlertModel).update(filter, update_params)

    def _prepare_time_range(self, field, time_range: DateTimeRange):
        db_conditions = []
        if time_range and time_range.start:
            db_conditions.append(Compare(field, '>=', time_range.start))
        if time_range and time_range.end:
            db_conditions.append(Compare(field, '<=', time_range.end))
        return db_conditions

    def _prepare_filters(self, create_time_range: DateTimeRange, show_all: bool = True,
            severity: str = None, resolved: bool = None, acknowledged: bool =
            None, show_update_range: DateTimeRange = None):
        and_conditions = [*self._prepare_time_range(AlertModel.created_time, create_time_range)]

        if not show_all:
            or_conditions = []
            or_conditions.append(Compare(AlertModel.resolved, '=', False))
            or_conditions.append(Compare(AlertModel.acknowledged, '=', False))
            range_condition = self._prepare_time_range(AlertModel.updated_time, show_update_range)
            if range_condition:
                or_conditions.extend(range_condition)

            and_conditions.append(Or(*or_conditions))

        if resolved is not None:
            and_conditions.append(Compare(AlertModel.resolved, '=', resolved))

        if acknowledged is not None:
            and_conditions.append(Compare(AlertModel.acknowledged, '=',
                acknowledged))

        if severity:
            and_conditions.append(Compare(AlertModel.severity, '=', severity))

        return And(*and_conditions) if and_conditions else None

    async def retrieve_by_range(
            self, create_time_range: DateTimeRange, show_all: bool=True,
            severity: str=None, sort: Optional[SortBy]=None,
            limits: Optional[QueryLimits]=None, resolved: bool = None, acknowledged: bool = None,
            show_update_range: DateTimeRange = None) -> Iterable[AlertModel]:

        query_filter = self._prepare_filters(create_time_range, show_all, severity,
                resolved, acknowledged, show_update_range)
        query = Query().filter_by(query_filter)

        if limits and limits.offset:
            query = query.offset(limits.offset)

        if limits and limits.limit:
            query = query.limit(limits.limit)

        if sort:
            query = query.order_by(getattr(AlertModel, sort.field), sort.order)
        Log.debug(f"Alerts service Retrive by range: {query_filter}")
        return await self.db(AlertModel).get(query)

    async def count_by_range(self, create_time_range: DateTimeRange, show_all: bool = True,
            severity: str = None, resolved: bool = None,
            acknowledged: bool = None, show_update_range: DateTimeRange = None) -> int:
        Log.debug(f"Alerts service count by range: {create_time_range}")
        return await self.db(AlertModel).count(
            self._prepare_filters(create_time_range, show_all, severity, resolved,
                acknowledged, show_update_range))

    async def retrieve_all(self) -> list:
        """
        Retrieves all the alerts
        """
<<<<<<< HEAD
        pass

    @property
    def health_schema(self):
        """
        returns health schema
        :param None
        :returns: health_schema
        """
        return self._health_schema

    @health_schema.setter
    def health_schema(self, health_schema):
        """
        sets health schema
        :param health_schema
        :returns: None
        """
        self._health_schema = health_schema    
=======
        pass    
>>>>>>> 2e224a58

class AlertsAppService(ApplicationService):
    """
        Provides operations on alerts without involving the domain specifics
    """

    def __init__(self, repo: AlertRepository):
        self.repo = repo

    async def update_alert(self, alert_id, fields: dict):
        """
        Update the Data of Specific Alerts
        :param alert_id: id for the alert
        :param fields: A dictionary containing fields to update.
                Currently it supports "comment" and "acknowledged" fields only.
                "comment" - string, can be empty
                "acknowledged" - boolean
        :return:
        """
        Log.debug(f"Alerts update service. alert_id:{alert_id}, fields:{fields}")

        alert = await self.repo.retrieve(alert_id)
        if not alert:
            raise CsmNotFoundError("Alert was not found", ALERTS_MSG_NOT_FOUND)

        if alert.resolved and alert.acknowledged:
            raise InvalidRequest(
                "The alert is both resolved and acknowledged, it cannot be modified",
                ALERTS_MSG_RESOLVED_AND_ACKED_ERROR)

        if "acknowledged" in fields:
            if not isinstance(fields["acknowledged"], bool):
                raise InvalidRequest("Acknowledged Value Must Be of Type Boolean.")
            alert.acknowledged = AlertModel.acknowledged.to_native(fields["acknowledged"])

        await self.repo.update(alert)
        return alert.to_primitive()

    @Log.trace_method(Log.DEBUG)
    async def add_comment_to_alert(self, alert_uuid: str, user_id: str, comment_text: str):
        """
        Add comment to alert having alert_uuid. The comment will be saved along with alert_uuid
        :param str alert_uuid: id of alert to which comment has to be added.
        :param str user_id: user_id of the user who commented.
        :param str comment_text: actual comment text
        :returns: Comment object or None
        """
        alert = await self.repo.retrieve(alert_uuid)
        if not alert:
            raise CsmNotFoundError(f"Alert not found for id {alert_uuid}", ALERTS_MSG_NOT_FOUND)
        if alert["comments"] is None:
            alert["comments"] = []
        alert_comment = self.build_alert_comment_model(str(len(alert["comments"]) + 1), comment_text, user_id)
        alert["comments"].append(alert_comment)
        await self.repo.update(alert)

        return alert_comment.to_primitive()

    @Log.trace_method(Log.DEBUG)
    def build_alert_comment_model(self, comment_id: str, comment_text: str, created_by: str):
        """
        Build and return CommentModel object.
        :param str comment_id: id of alert comment.
        :param str created_by: user_id of the user who commented.
        :param str comment_text: actual comment text
        :returns: Comment object or None
        """
        comment = CommentModel()
        comment.comment_id = comment_id
        comment.comment_text = comment_text
        comment.created_by = created_by
        comment.created_time = datetime.now(timezone.utc)
        return comment

    @Log.trace_method(Log.DEBUG)
    async def fetch_comments_for_alert(self, alert_uuid: str):
        """
        Fetch all the comments of the alert with alert_uuid
        :param str alert_uuid: id of the alert whose comments are to be fetched.
        :returns: Comment object or None
        """
        alert = await self.repo.retrieve(alert_uuid)
        if not alert:
            raise CsmNotFoundError("Alert was not found", ALERTS_MSG_NOT_FOUND)

        if alert.comments is None:
            alert.comments = []

        return {
            "comments": [comment.to_primitive() for comment in alert.comments]
        }

    async def update_all_alerts(self, fields: dict):
        """
        Update the Data of Specific Alerts
        :param fields: A dictionary containing alert ids.
                It will acknowledge all the alerts of the specified ids.
        :return:
        """
        Log.debug(f"Update all alerts service. fields:{fields}")
        if not isinstance(fields, list):
            raise InvalidRequest("Acknowledged Value Must Be of Type Boolean.")

        alerts = []

        for alert_id in fields:
            alert = await self.repo.retrieve(alert_id)
            if not alert:
                raise CsmNotFoundError("Alert was not found with id" + alert_id, ALERTS_MSG_NOT_FOUND)

            alert.acknowledged = AlertModel.acknowledged.to_native(True)
            await self.repo.update(alert)
            alerts.append(alert.to_primitive())

        return alerts

    async def fetch_all_alerts(self, duration, direction, sort_by, severity: Optional[str] = None,
                               offset: Optional[int] = None, show_all: Optional[bool] = True,
                               page_limit: Optional[int] = None, resolved: bool =
                               None, acknowledged: bool = None) -> Dict:
        """
        Fetch All Alerts
        :param duration: time duration for range of alerts
        :param direction: direction of sorting asc/desc
        :param severity: if passed, alerts will be filtered by the passed severity
        :param sort_by: key by which sorting needs to be performed.
        :param offset: offset page (1-based indexing)
        :param page_limit: no of records to be displayed on a page.
        :param resolved: alerts filtered by resolved status when show_all is true.
        :param acknowledged: alerts filtered by acknowledged status when 
        show_all is true.
        :return: :type:list
        """
        time_range = None
        Log.debug(f"Fetch all alerts service. duration:{duration}, direction:{direction}, "
                  f"sort_by:{sort_by}, severity:{severity}, offset:{offset}")
        if duration:  # Filter
            # TODO: time format can generally be API-dependent. Better pass here an
            # already parsed TimeDelta object.
            time_duration = int(re.split(r'[a-z]', duration)[0])
            time_format = re.split(r'[0-9]', duration)[-1]
            dur = {"s": "seconds", "m": "minutes", "h": "hours", "d": "days"}
            start_time = (datetime.utcnow() - timedelta(
                **{dur[time_format]: time_duration}))
            time_range = DateTimeRange(start_time, None)

        if sort_by and sort_by not in const.ALERT_SORTABLE_FIELDS:
            raise InvalidRequest("The specified column cannot be used for sorting",
                ALERTS_MSG_NON_SORTABLE_COLUMN)

        limits = None
        if offset is not None and offset > 1:
            limits = QueryLimits(page_limit, (offset - 1) * page_limit)
        elif page_limit is not None:
            limits = QueryLimits(page_limit, 0)

        show_time_range = DateTimeRange(datetime.utcnow() - timedelta(
            hours=const.ALERT_SHOW_TIME_HOURS), None)

        # TODO: the function takes too many parameters
        alerts_list = await self.repo.retrieve_by_range(
            time_range,
            show_all,
            severity,
            SortBy(sort_by, SortOrder.ASC if direction == "asc" else SortOrder.DESC),
            limits,
            resolved,
            acknowledged,
            show_time_range
        )

        alerts_count = await self.repo.count_by_range(time_range, show_all,
                severity, resolved, acknowledged, show_time_range)
        return {
            "total_records": alerts_count,
            "alerts": [alert.to_primitive() for alert in alerts_list]
        }

    async def fetch_alert(self, alert_id):
        """
        Fetch a single alert by its key
        :param str alert_id: A unique identifier of the requried alert
        :returns: Alert object or None
        """
        Log.debug(f"Fetch alerts service alert_id:{alert_id}" )
        # This method is for debugging purposes only
        alert = await self.repo.retrieve(alert_id)
        if not alert:
            raise CsmNotFoundError("Alert was not found", ALERTS_MSG_NOT_FOUND)
        return alert.to_primitive()    

class AlertEmailNotifier(Service):
    def __init__(self, email_sender_queue, config_manager: SystemConfigManager, template):
        super().__init__()
        self.email_sender_queue = email_sender_queue
        self.config_manager = config_manager
        self.template = template

    @Log.trace_method(Log.DEBUG)
    async def handle_alert(self, alert):
        # TODO: check if email notification is enabled for alerts
        system_config = await self.config_manager.get_current_config()
        if not system_config:
            return

        email_config = system_config.notifications.email
        if not email_config:
            return  # Nothing to do

        smtp_config = email_config.to_smtp_config()
        alert_template_params = {
            'event_time': alert.updated_time.strftime(const.CSM_ALERT_NOTIFICATION_TIME_FORMAT),
            'alert_target': alert.module_name,
            'severity': alert.severity,
            'description': alert.description
        }
        html_body = self.template.render(**alert_template_params)
        subject = const.CSM_ALERT_EMAIL_NOTIFICATION_SUBJECT

        message = EmailSender.make_multipart(email_config.smtp_sender_email,
            email_config.email, subject, html_body)

        await self.email_sender_queue.enqueue_email(message, smtp_config)


class AlertMonitorService(Service, Observable):
    """
    Alert Monitor works with AmqpComm to monitor alerts. 
    When Alert Monitor receives a subscription request, it scans the DB and 
    sends all pending alerts. It is assumed currently that there can be only 
    one subscriber at any given point of time. 
    Then it waits for AmqpComm to notice if there are any new alert. 
    Alert Monitor takes action on the received alerts using a callback. 
    Actions include (1) storing on the DB and (2) sending to subscribers, i.e.
    web server. 
    """

    def __init__(self, repo: AlertRepository, plugin, health_service: HealthAppService):
        """
        Initializes the Alert Plugin
        """
        self._alert_plugin = plugin
        self._monitor_thread = None
        self._thread_started = False
        self._thread_running = False
        self.repo = repo
<<<<<<< HEAD
        self._health_schema = None
=======
        self.health_service = health_service      
>>>>>>> 2e224a58
       
        super().__init__()

    def _monitor(self):
        """
        This method acts as a thread function. 
        It will monitor the alert plugin for alerts.
        This method passes consume_alert as a callback function to alert plugin.
        """
        self._thread_running = True
        self._alert_plugin.init(callback_fn=self._consume)
        self._alert_plugin.process_request(cmd='listen')

    def start(self):
        """
        This method creats and starts an alert monitor thread
        """
        Log.info("Start Alert monitor thread")
        try:
<<<<<<< HEAD
            self._init_health_schema()
            self._update_health_schema_after_init()
=======
            self.health_service.init_health_schema()
>>>>>>> 2e224a58
            if not self._thread_running and not self._thread_started:
                self._monitor_thread = Thread(target=self._monitor,
                                              args=())
                self._monitor_thread.start()
                self._thread_started = True
        except Exception as e:
            Log.warn(f"Error in starting alert monitor thread: {e}")

    def _init_health_schema(self):
        self._health_schema = Payload(Json(const.HEALTH_SCHEMA))
        self.repo.health_schema = self._health_schema._data
    
    def stop(self):
        try:
            Log.info("Stop Alert monitor thread")
            self._alert_plugin.stop()
            self._monitor_thread.join()
            self._thread_started = False
            self._thread_running = False
        except Exception as e:
            Log.warn(f"Error in stoping alert monitor thread: {e}")

    def _consume(self, message):
        """
        This is a callback function which will receive
        a message from the alert plugin as a dictionary.
        The message is already convrted to CSM schema.
            1. Store the alert to Alert DB.
            2. Publish the alert over web sockets.
            3. Return a boolean value to signal whether the plugin
               should acknowledge the alert to the RabbitMQ.
        """
        prev_alert = None
        """
        Before storing the alert let us fisrt try to resolve it.
        We will only resolve the alert if it is a good one.
        Logic implemented for resolving or updating alerts -
        1.) If there is no previous alert we save and publish the alert.
        2.) If there is a previous alert we will only proceed if the state of the
        new alert is different from the previous one (check for duplicate).
        3.) If a good alert comes we search of previous alert for the same hw.
        4.) If a good previous alert(another state) is found we update the 
        previous alert.
        5.) If a bad previous alert is found we resolve the previous alert.
        6.) If a bad alert comes we search for previous alert for the same hw.
        7.) If a bad previous alert(another state) is found we update
        the previous alert.
        8.) If a good previous alert is found we update the previous alert and
        set the resolved state to False.
        """
        """ Fetching the previous alert. """
        """ After saving/ updating alert, update the in memory health schema """
        try:
            Log.debug(f"Incoming alert: {message}")
            for key in [const.ALERT_CREATED_TIME, const.ALERT_UPDATED_TIME]:
                message[key] = datetime.utcfromtimestamp(message[key])\
                        .replace(tzinfo=timezone.utc)
            prev_alert = self._run_coroutine(self.repo.retrieve_by_hw\
                    (message.get(const.ALERT_SENSOR_INFO, "")))
            if not prev_alert:
                alert = AlertModel(message)
                self._run_coroutine(self.repo.store(alert))
                self._update_health_schema(alert)
                self._notify_listeners(alert, loop=self._loop)
            else:
                if self._resolve_alert(message, prev_alert):
                    alert = AlertModel(message)
                    alert.alert_uuid = prev_alert.alert_uuid
                    self._update_health_schema(AlertModel(message))
        except Exception as e:
            Log.warn(f"Error in consuming alert: {e}")

        return True

    def _update_health_schema_after_init(self):
        """
        Updates the in memory health schema after CSM init.
        1.) Fetches all the non-resolved alerts from DB
        2.) Update the initialized and loaded in-memory health schema
        :param None
        :return: None
        """
        loop = asyncio.get_event_loop()
        alerts = loop.run_until_complete(self.repo.retrieve_by_range(create_time_range=None, resolved=False))
        for alert in alerts:
            self._update_health_schema(alert)        

    def _update_health_schema(self, alert: AlertModel):
        """
        Updates the in memory health schema after receiving alert.
        The health schema will be updated with key generated using
        health_csm_schema_key_mapping json and getting site_id, cluster_id,
        node_id, rack_id, resource_type and resource_id from alert.
        :param AlertModel: alert
        :return: None
        """
        mapping_dict = Json(const.HEALTH_CSM_SCHEMA_KEY_MAPPING).load()
        hw_health_key = mapping_dict[alert.get(const.ALERT_MODULE_NAME)]
        extended_info = eval(alert.get(const.ALERT_EXTENDED_INFO))
        if (extended_info and extended_info.get(const.ALERT_INFO)):
            resource_id = alert.get(const.ALERT_MODULE_NAME) + '-' \
                + extended_info.get(const.ALERT_INFO).get(const.ALERT_RESOURCE_ID)
            hw_health_key = hw_health_key.replace(const.ALERT_SITE_ID, 
                str(extended_info.get(const.ALERT_INFO).get(const.ALERT_SITE_ID))).replace(const.ALERT_RACK_ID, 
                str(extended_info.get(const.ALERT_INFO).get(const.ALERT_RACK_ID))).replace(const.ALERT_NODE_ID,
                str(extended_info.get(const.ALERT_INFO).get(const.ALERT_NODE_ID))).replace(const.ALERT_CLUSTER_ID,
                str(extended_info.get(const.ALERT_INFO).get(const.ALERT_CLUSTER_ID))).replace(const.ALERT_RESOURCE_ID, 
                resource_id)
            resource_schema_dict = self._health_schema.get(hw_health_key)
            if(resource_schema_dict):
                resource_schema_dict['alert_type'] = alert.state
                resource_schema_dict['severity'] = alert.severity
                resource_schema_dict['alert_uuid'] = alert.alert_uuid
                resource_schema_dict['event_time'] = alert.updated_time
                resource_schema_dict['health'] = alert.state
                self._health_schema.set(hw_health_key, resource_schema_dict)        

    def _resolve_alert(self, new_alert, prev_alert):
        if not self._is_duplicate_alert(new_alert, prev_alert):
            if self._is_good_alert(new_alert):
                """
                If it is a good alert checking the state of previous alert.
                """
                if self._is_good_alert(prev_alert):
                    """ Previous alert is a good one so updating. """
                    self._update_alert(new_alert, prev_alert)
                else:
                    """ Previous alert is a bad one so resolving it. """
                    self._resolve(new_alert, prev_alert)
                return True
            if self._is_bad_alert(new_alert):
                """
                If it is a bad alert checking the state of previous alert.
                """
                if self._is_bad_alert(prev_alert):
                    """ Previous alert is a bad one so updating. """
                    self._update_alert(new_alert, prev_alert)
                else:
                    """
                    Previous alert is a good one so updating and marking the
                    resolved status to False.
                    """
                    self._update_alert(new_alert, prev_alert, True)  
                return True
        
            

    def _is_duplicate_alert(self, new_alert, prev_alert):
        """
        Check whether the alerts is duplicate or not based on state.
        :param alert : New Alert Dict
        :param prev_alert : Previous Alert object
        :return: boolean (True or False) 
        """
        ret = False
        if new_alert.get(const.ALERT_STATE, "") == prev_alert.state:
            ret = True
        return ret

    def _update_alert(self, alert, prev_alert, update_resolve=False):
        """
        Update the alerts to storage.
        :param alert : Alert object
        :param prev_alert : Previous Alert object
        :param update_resolve : If set to True, we will mark resolved state to
        False
        :return: None
        """
        update_params = {}
        if update_resolve:
            update_params[const.ALERT_RESOLVED] = alert[const.ALERT_RESOLVED]
        else:
            update_params[ALERT_RESOLVED] = prev_alert.resolved
        update_params[const.ALERT_STATE] = alert[const.ALERT_STATE]
        update_params[const.ALERT_SEVERITY] = alert[const.ALERT_SEVERITY]
        update_params[const.ALERT_UPDATED_TIME] = int(time.time())
        self._run_coroutine(self.repo.update_by_hw_id\
                (prev_alert.sensor_info, update_params))

    def _is_good_alert(self, alert):
        """
        Check whether the alert is good or not.
        :param alert : Alert object
        :return: boolean (True or False) 
        """
        ret = False
        if alert.get(const.ALERT_STATE, "") in const.GOOD_ALERT:
            ret = True
        return ret

    def _is_bad_alert(self, alert):
        """
        Check whether the alert is bad or not.
        :param alert : Alert object
        :return: boolean (True or False) 
        """
        ret = False
        if alert.get(const.ALERT_STATE, "") in const.BAD_ALERT:
            ret = True
        return ret

    def _resolve(self, alert, prev_alert):
        """
        Get the previous alert with the same alert_uuid.
        :param alert: Alert Object.
        :return: None
        """
        if not prev_alert.resolved:
            """
            Try to resolve the alert if the previous alert is bad and
            the current alert is good.
            """
            prev_alert.resolved = True
            self._update_alert(alert, prev_alert)
<|MERGE_RESOLUTION|>--- conflicted
+++ resolved
@@ -46,10 +46,7 @@
 from schematics.types import StringType, BooleanType, IntType
 from typing import Optional, Iterable, Dict
 from csm.common.payload import Payload, Json
-<<<<<<< HEAD
 import asyncio
-=======
->>>>>>> 2e224a58
 
 
 ALERTS_MSG_INVALID_DURATION = "alert_invalid_duration"
@@ -63,12 +60,7 @@
 
 class AlertRepository(IAlertStorage):
     def __init__(self, storage: DataBaseProvider):
-<<<<<<< HEAD
-        self.db = storage
-        self._health_schema = None     
-=======
         self.db = storage        
->>>>>>> 2e224a58
 
     async def store(self, alert: AlertModel):
         await self.db(AlertModel).store(alert)
@@ -161,29 +153,7 @@
         """
         Retrieves all the alerts
         """
-<<<<<<< HEAD
-        pass
-
-    @property
-    def health_schema(self):
-        """
-        returns health schema
-        :param None
-        :returns: health_schema
-        """
-        return self._health_schema
-
-    @health_schema.setter
-    def health_schema(self, health_schema):
-        """
-        sets health schema
-        :param health_schema
-        :returns: None
-        """
-        self._health_schema = health_schema    
-=======
         pass    
->>>>>>> 2e224a58
 
 class AlertsAppService(ApplicationService):
     """
@@ -430,11 +400,7 @@
         self._thread_started = False
         self._thread_running = False
         self.repo = repo
-<<<<<<< HEAD
-        self._health_schema = None
-=======
         self.health_service = health_service      
->>>>>>> 2e224a58
        
         super().__init__()
 
@@ -454,12 +420,8 @@
         """
         Log.info("Start Alert monitor thread")
         try:
-<<<<<<< HEAD
-            self._init_health_schema()
+            self.health_service.init_health_schema()
             self._update_health_schema_after_init()
-=======
-            self.health_service.init_health_schema()
->>>>>>> 2e224a58
             if not self._thread_running and not self._thread_started:
                 self._monitor_thread = Thread(target=self._monitor,
                                               args=())
@@ -468,10 +430,6 @@
         except Exception as e:
             Log.warn(f"Error in starting alert monitor thread: {e}")
 
-    def _init_health_schema(self):
-        self._health_schema = Payload(Json(const.HEALTH_SCHEMA))
-        self.repo.health_schema = self._health_schema._data
-    
     def stop(self):
         try:
             Log.info("Stop Alert monitor thread")
@@ -522,13 +480,13 @@
             if not prev_alert:
                 alert = AlertModel(message)
                 self._run_coroutine(self.repo.store(alert))
-                self._update_health_schema(alert)
+                self.health_service.update_health_schema(alert)
                 self._notify_listeners(alert, loop=self._loop)
             else:
                 if self._resolve_alert(message, prev_alert):
                     alert = AlertModel(message)
                     alert.alert_uuid = prev_alert.alert_uuid
-                    self._update_health_schema(AlertModel(message))
+                    self.health_service.update_health_schema(AlertModel(message))
         except Exception as e:
             Log.warn(f"Error in consuming alert: {e}")
 
@@ -545,37 +503,7 @@
         loop = asyncio.get_event_loop()
         alerts = loop.run_until_complete(self.repo.retrieve_by_range(create_time_range=None, resolved=False))
         for alert in alerts:
-            self._update_health_schema(alert)        
-
-    def _update_health_schema(self, alert: AlertModel):
-        """
-        Updates the in memory health schema after receiving alert.
-        The health schema will be updated with key generated using
-        health_csm_schema_key_mapping json and getting site_id, cluster_id,
-        node_id, rack_id, resource_type and resource_id from alert.
-        :param AlertModel: alert
-        :return: None
-        """
-        mapping_dict = Json(const.HEALTH_CSM_SCHEMA_KEY_MAPPING).load()
-        hw_health_key = mapping_dict[alert.get(const.ALERT_MODULE_NAME)]
-        extended_info = eval(alert.get(const.ALERT_EXTENDED_INFO))
-        if (extended_info and extended_info.get(const.ALERT_INFO)):
-            resource_id = alert.get(const.ALERT_MODULE_NAME) + '-' \
-                + extended_info.get(const.ALERT_INFO).get(const.ALERT_RESOURCE_ID)
-            hw_health_key = hw_health_key.replace(const.ALERT_SITE_ID, 
-                str(extended_info.get(const.ALERT_INFO).get(const.ALERT_SITE_ID))).replace(const.ALERT_RACK_ID, 
-                str(extended_info.get(const.ALERT_INFO).get(const.ALERT_RACK_ID))).replace(const.ALERT_NODE_ID,
-                str(extended_info.get(const.ALERT_INFO).get(const.ALERT_NODE_ID))).replace(const.ALERT_CLUSTER_ID,
-                str(extended_info.get(const.ALERT_INFO).get(const.ALERT_CLUSTER_ID))).replace(const.ALERT_RESOURCE_ID, 
-                resource_id)
-            resource_schema_dict = self._health_schema.get(hw_health_key)
-            if(resource_schema_dict):
-                resource_schema_dict['alert_type'] = alert.state
-                resource_schema_dict['severity'] = alert.severity
-                resource_schema_dict['alert_uuid'] = alert.alert_uuid
-                resource_schema_dict['event_time'] = alert.updated_time
-                resource_schema_dict['health'] = alert.state
-                self._health_schema.set(hw_health_key, resource_schema_dict)        
+            self.health_service.update_health_schema(alert)        
 
     def _resolve_alert(self, new_alert, prev_alert):
         if not self._is_duplicate_alert(new_alert, prev_alert):
