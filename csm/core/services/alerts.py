#!/usr/bin/env python3

"""
 ****************************************************************************
 Filename:          alerts.py
 Description:       Services for alerts handling 

 Creation Date:     09/05/2019
 Author:            Alexander Nogikh
                    Prathamesh Rodi
                    Oleg Babin
                    Pawan Kumar Srivastava
                    Soniya Moholkar

 Do NOT modify or remove this copyright and confidentiality notice!
 Copyright (c) 2001 - $Date: 2015/01/14 $ Seagate Technology, LLC.
 The code contained herein is CONFIDENTIAL to Seagate Technology, LLC.
 Portions are also trade secret. Any use, duplication, derivation, distribution
 or disclosure of this code, for any reason, not expressly authorized is
 prohibited. All other rights are expressly reserved by Seagate Technology, LLC.
 ****************************************************************************
"""
# Let it all reside in a separate controller until we've all agreed on request
# processing architecture
import re
import time
from csm.common.observer import Observable
from datetime import datetime, timedelta, timezone
from threading import Event, Thread
from csm.common.log import Log
from csm.common.email import EmailSender
from csm.common.services import Service, ApplicationService
from csm.common.queries import SortBy, SortOrder, QueryLimits, DateTimeRange
from csm.core.blogic.models.alerts import IAlertStorage, Alert
from csm.common.errors import CsmNotFoundError, CsmError, InvalidRequest
from csm.core.blogic import const
from csm.core.data.db.db_provider import (DataBaseProvider, GeneralConfig)
from csm.core.data.access.filters import Compare, And, Or
from csm.core.data.access import Query, SortOrder
from csm.core.blogic.models.alerts import AlertModel
from csm.core.services.system_config import SystemConfigManager
from csm.common import queries
from schematics import Model
from schematics.types import StringType, BooleanType, IntType
from typing import Optional, Iterable, Dict
from csm.common.payload import Payload, Json


ALERTS_MSG_INVALID_DURATION = "alert_invalid_duration"
ALERTS_MSG_NOT_FOUND = "alerts_not_found"
ALERTS_MSG_NOT_RESOLVED = "alerts_not_resolved"
ALERTS_MSG_TOO_LONG_COMMENT = "alerts_too_long_comment"
ALERTS_MSG_RESOLVED_AND_ACKED_ERROR = "alerts_resolved_and_acked"
ALERTS_MSG_NON_SORTABLE_COLUMN = "alerts_non_sortable_column"



class AlertRepository(IAlertStorage):
    def __init__(self, storage: DataBaseProvider):
        self.db = storage
        self._health_schema = None     

    async def store(self, alert: AlertModel):
        await self.db(AlertModel).store(alert)

    async def retrieve(self, alert_id) -> AlertModel:
        query = Query().filter_by(Compare(AlertModel.alert_uuid, '=', alert_id))
        return next(iter(await self.db(AlertModel).get(query)), None)

    async def retrieve_by_hw(self, hw_id) -> AlertModel:
        filter = And(Compare(AlertModel.sensor_info, '=',
                        str(hw_id)), Or(Compare(AlertModel.acknowledged, '=',
                        False), Compare(AlertModel.resolved, '=', False)))
        query = Query().filter_by(filter)
        return next(iter(await self.db(AlertModel).get(query)), None)

    async def update(self, alert: AlertModel):
        await self.db(AlertModel).store(alert)

    async def update_by_hw_id(self, hw_id, update_params):
        filter = And(Compare(AlertModel.sensor_info, '=',
                        str(hw_id)), Or(Compare(AlertModel.acknowledged, '=',
                        False), Compare(AlertModel.resolved, '=', False)))
        await self.db(AlertModel).update(filter, update_params)

    def _prepare_time_range(self, field, time_range: DateTimeRange):
        db_conditions = []
        if time_range and time_range.start:
            db_conditions.append(Compare(field, '>=', time_range.start))
        if time_range and time_range.end:
            db_conditions.append(Compare(field, '<=', time_range.end))
        return db_conditions

    def _prepare_filters(self, create_time_range: DateTimeRange, show_all: bool = True,
            severity: str = None, resolved: bool = None, acknowledged: bool =
            None, show_update_range: DateTimeRange = None):
        and_conditions = [*self._prepare_time_range(AlertModel.created_time, create_time_range)]

        if not show_all:
            or_conditions = []
            or_conditions.append(Compare(AlertModel.resolved, '=', False))
            or_conditions.append(Compare(AlertModel.acknowledged, '=', False))
            range_condition = self._prepare_time_range(AlertModel.updated_time, show_update_range)
            if range_condition:
                or_conditions.extend(range_condition)

            and_conditions.append(Or(*or_conditions))

        if resolved is not None:
            and_conditions.append(Compare(AlertModel.resolved, '=', resolved))

        if acknowledged is not None:
            and_conditions.append(Compare(AlertModel.acknowledged, '=',
                acknowledged))

        if severity:
            and_conditions.append(Compare(AlertModel.severity, '=', severity))

        return And(*and_conditions) if and_conditions else None

    async def retrieve_by_range(
            self, create_time_range: DateTimeRange, show_all: bool=True,
            severity: str=None, sort: Optional[SortBy]=None,
            limits: Optional[QueryLimits]=None, resolved: bool = None, acknowledged: bool = None,
            show_update_range: DateTimeRange = None) -> Iterable[AlertModel]:

        query_filter = self._prepare_filters(create_time_range, show_all, severity,
                resolved, acknowledged, show_update_range)
        query = Query().filter_by(query_filter)

        if limits and limits.offset:
            query = query.offset(limits.offset)

        if limits and limits.limit:
            query = query.limit(limits.limit)

        if sort:
            query = query.order_by(getattr(AlertModel, sort.field), sort.order)
        Log.debug(f"Alerts service Retrive by range: {query_filter}")
        return await self.db(AlertModel).get(query)

    async def count_by_range(self, create_time_range: DateTimeRange, show_all: bool = True,
            severity: str = None, resolved: bool = None,
            acknowledged: bool = None, show_update_range: DateTimeRange = None) -> int:
        Log.debug(f"Alerts service count by range: {create_time_range}")
        return await self.db(AlertModel).count(
            self._prepare_filters(create_time_range, show_all, severity, resolved,
                acknowledged, show_update_range))

    async def retrieve_all(self) -> list:
        """
        Retrieves all the alerts
        """
        pass

    @property
    def health_schema(self):
        """
        returns health schema
        :param None
        :returns: health_schema
        """
        return self._health_schema

    @health_schema.setter
    def health_schema(self, health_schema):
        """
        sets health schema
        :param health_schema
        :returns: None
        """
        self._health_schema = health_schema    

class AlertsAppService(ApplicationService):
    """
        Provides operations on alerts without involving the domain specifics
    """

    def __init__(self, repo: AlertRepository):
        self.repo = repo

    async def update_alert(self, alert_id, fields: dict):
        """
        Update the Data of Specific Alerts
        :param alert_id: id for the alert
        :param fields: A dictionary containing fields to update.
                Currently it supports "comment" and "acknowledged" fields only.
                "comment" - string, can be empty
                "acknowledged" - boolean
        :return:
        """
        Log.debug(f"Alerts update service. alert_id:{alert_id}, fields:{fields}")

        alert = await self.repo.retrieve(alert_id)
        if not alert:
            raise CsmNotFoundError("Alert was not found", ALERTS_MSG_NOT_FOUND)

        if alert.resolved and alert.acknowledged:
            raise InvalidRequest(
                "The alert is both resolved and acknowledged, it cannot be modified",
                ALERTS_MSG_RESOLVED_AND_ACKED_ERROR)

        if "comment" in fields:
            alert.comment = fields["comment"]
            max_len = const.ALERT_MAX_COMMENT_LENGTH
            if len(alert.comment) > max_len:
                raise InvalidRequest("Alert size exceeds the maximum length of {}".format(max_len),
                    ALERTS_MSG_TOO_LONG_COMMENT, {"max_length": max_len})

        if "acknowledged" in fields:
            if not isinstance(fields["acknowledged"], bool):
                raise InvalidRequest("Acknowledged Value Must Be of Type Boolean.")
            alert.acknowledged = AlertModel.acknowledged.to_native(fields["acknowledged"])

        await self.repo.update(alert)
        return alert.to_primitive()

    async def update_all_alerts(self, fields: dict):
        """
        Update the Data of Specific Alerts
        :param fields: A dictionary containing alert ids.
                It will acknowledge all the alerts of the specified ids.
        :return:
        """
        Log.debug(f"Update all alerts service. fields:{fields}")
        if not isinstance(fields, list):
            raise InvalidRequest("Acknowledged Value Must Be of Type Boolean.")

        alerts = []

        for alert_id in fields:
            alert = await self.repo.retrieve(alert_id)
            if not alert:
                raise CsmNotFoundError("Alert was not found with id" + alert_id, ALERTS_MSG_NOT_FOUND)

            alert.acknowledged = AlertModel.acknowledged.to_native(True)
            await self.repo.update(alert)
            alerts.append(alert.to_primitive())

        return alerts

    async def fetch_all_alerts(self, duration, direction, sort_by, severity: Optional[str] = None,
                               offset: Optional[int] = None, show_all: Optional[bool] = True,
                               page_limit: Optional[int] = None, resolved: bool =
                               None, acknowledged: bool = None) -> Dict:
        """
        Fetch All Alerts
        :param duration: time duration for range of alerts
        :param direction: direction of sorting asc/desc
        :param severity: if passed, alerts will be filtered by the passed severity
        :param sort_by: key by which sorting needs to be performed.
        :param offset: offset page (1-based indexing)
        :param page_limit: no of records to be displayed on a page.
        :param resolved: alerts filtered by resolved status when show_all is true.
        :param acknowledged: alerts filtered by acknowledged status when 
        show_all is true.
        :return: :type:list
        """
        time_range = None
        Log.debug(f"Fetch all alerts service. duration:{duration}, direction:{direction}, "
                  f"sort_by:{sort_by}, severity:{severity}, offset:{offset}")
        if duration:  # Filter
            # TODO: time format can generally be API-dependent. Better pass here an
            # already parsed TimeDelta object.
            time_duration = int(re.split(r'[a-z]', duration)[0])
            time_format = re.split(r'[0-9]', duration)[-1]
            dur = {"s": "seconds", "m": "minutes", "h": "hours", "d": "days"}
            start_time = (datetime.utcnow() - timedelta(
                **{dur[time_format]: time_duration}))
            time_range = DateTimeRange(start_time, None)

        if sort_by and sort_by not in const.ALERT_SORTABLE_FIELDS:
            raise InvalidRequest("The specified column cannot be used for sorting",
                ALERTS_MSG_NON_SORTABLE_COLUMN)

        limits = None
        if offset is not None and offset > 1:
            limits = QueryLimits(page_limit, (offset - 1) * page_limit)
        elif page_limit is not None:
            limits = QueryLimits(page_limit, 0)

        show_time_range = DateTimeRange(datetime.utcnow() - timedelta(
            hours=const.ALERT_SHOW_TIME_HOURS), None)

        # TODO: the function takes too many parameters
        alerts_list = await self.repo.retrieve_by_range(
            time_range,
            show_all,
            severity,
            SortBy(sort_by, SortOrder.ASC if direction == "asc" else SortOrder.DESC),
            limits,
            resolved,
            acknowledged,
            show_time_range
        )

        alerts_count = await self.repo.count_by_range(time_range, show_all,
                severity, resolved, acknowledged, show_time_range)
        return {
            "total_records": alerts_count,
            "alerts": [alert.to_primitive() for alert in alerts_list]
        }

    async def fetch_alert(self, alert_id):
        """
        Fetch a single alert by its key
        :param str alert_id: A unique identifier of the requried alert
        :returns: Alert object or None
        """
        Log.debug(f"Fetch alerts service alert_id:{alert_id}" )
        # This method is for debugging purposes only
        alert = await self.repo.retrieve(alert_id)
        if not alert:
            raise CsmNotFoundError("Alert was not found", ALERTS_MSG_NOT_FOUND)
        return alert.to_primitive()

    async def fetch_health_summary(self):
        """
        Fetch health summary from in-memory health schema
        1.) Gets the health schema from repo
        2.) Counts the resources as per their health
        :param None
        :returns: Health Summary Json
        """
        health_schema = self.repo.health_schema
        health_count_map = {}
        leaf_nodes = []
        self._get_leaf_node_health(health_schema, health_count_map, leaf_nodes)
        bad_health_count = 0
        total_leaf_nodes = len(leaf_nodes)
        health_summary={}
        health_summary[const.TOTAL] = total_leaf_nodes
        for x in health_count_map:
            if(x != const.OK_HEALTH):
                health_summary[x] = health_count_map[x]
                bad_health_count += health_count_map[x]
        good_health_count = total_leaf_nodes - bad_health_count
        health_summary[const.GOOD_HEALTH] = good_health_count
        return {const.HEALTH_SUMMARY: {x: health_summary[x] for x in health_summary}}
        

    def _get_leaf_node_health(self, health_schema, health_count_map, leaf_nodes):
        """
        Identify non-empty leaf nodes of in-memory health schema
        and get health summary.
        1.) Checks if the schema has child
        2.) checks if the child is dict
        3.) check if the dict is non-empty
        4.) leaf node is identified based on
            i.) it doesn't have child dict
            ii.) it is not empty
        5.) as leaf node is identified the total count of leaf nodes
            is increased by 1
        :param health schema, health_count_map, leaf_nodes
        :returns: Health Summary Json
        """
        def checkchilddict(health_schema):
            for k, v in health_schema.items():
                if isinstance(v, dict):
                    return True
        def isempty(health_schema):
            if(health_schema.items()):
                return False
            return True
        for k, v in health_schema.items():
            if isinstance(v, dict):
                if(checkchilddict(v)):
                    self._get_leaf_node_health(v, health_count_map, leaf_nodes)
                else:
                    if(not isempty(v)):
                        leaf_nodes.append(v)
                        if (const.HEALTH in v):
                            if (v[const.HEALTH] in health_count_map):
                                health_count_map[v[const.HEALTH]] += 1
                            else:
                                health_count_map[v[const.HEALTH]] = 1

class AlertEmailNotifier(Service):
    def __init__(self, email_sender_queue, config_manager: SystemConfigManager, template):
        super().__init__()
        self.email_sender_queue = email_sender_queue
        self.config_manager = config_manager
        self.template = template

    @Log.trace_method(Log.DEBUG)
    async def handle_alert(self, alert):
        # TODO: check if email notification is enabled for alerts
        system_config = await self.config_manager.get_current_config()
        if not system_config:
            return

        email_config = system_config.notifications.email
        if not email_config:
            return  # Nothing to do

        smtp_config = email_config.to_smtp_config()
        alert_template_params = {
            'event_time': alert.updated_time.strftime(const.CSM_ALERT_NOTIFICATION_TIME_FORMAT),
            'alert_target': alert.module_name,
            'severity': alert.severity,
            'description': alert.description
        }
        html_body = self.template.render(**alert_template_params)
        subject = const.CSM_ALERT_EMAIL_NOTIFICATION_SUBJECT

        message = EmailSender.make_multipart(email_config.smtp_sender_email,
            email_config.email, subject, html_body)

        await self.email_sender_queue.enqueue_email(message, smtp_config)


class AlertMonitorService(Service, Observable):
    """
    Alert Monitor works with AmqpComm to monitor alerts. 
    When Alert Monitor receives a subscription request, it scans the DB and 
    sends all pending alerts. It is assumed currently that there can be only 
    one subscriber at any given point of time. 
    Then it waits for AmqpComm to notice if there are any new alert. 
    Alert Monitor takes action on the received alerts using a callback. 
    Actions include (1) storing on the DB and (2) sending to subscribers, i.e.
    web server. 
    """

    def __init__(self, repo: AlertRepository, plugin):
        """
        Initializes the Alert Plugin
        """
        self._alert_plugin = plugin
        self._monitor_thread = None
        self._thread_started = False
        self._thread_running = False
        self.repo = repo
<<<<<<< HEAD
        self._health_schema = None
       
=======

>>>>>>> 71469ed8
        super().__init__()

    def _monitor(self):
        """
        This method acts as a thread function. 
        It will monitor the alert plugin for alerts.
        This method passes consume_alert as a callback function to alert plugin.
        """
        self._thread_running = True
        self._alert_plugin.init(callback_fn=self._consume)
        self._alert_plugin.process_request(cmd='listen')

    def start(self):
        """
        This method creats and starts an alert monitor thread
        """
        Log.info("Start Alert monitor thread")
        try:
            self._init_health_schema()
            if not self._thread_running and not self._thread_started:
                self._monitor_thread = Thread(target=self._monitor,
                                              args=())
                self._monitor_thread.start()
                self._thread_started = True
        except Exception as e:
            Log.warn(f"Error in starting alert monitor thread: {e}")

    def _init_health_schema(self):
        self._health_schema = Payload(Json(const.HEALTH_SCHEMA))
        self.repo.health_schema = self._health_schema._data
    
    def stop(self):
        try:
            Log.info("Stop Alert monitor thread")
            self._alert_plugin.stop()
            self._monitor_thread.join()
            self._thread_started = False
            self._thread_running = False
        except Exception as e:
            Log.warn(f"Error in stoping alert monitor thread: {e}")

    def _consume(self, message):
        """
        This is a callback function which will receive
        a message from the alert plugin as a dictionary.
        The message is already convrted to CSM schema.
            1. Store the alert to Alert DB.
            2. Publish the alert over web sockets.
            3. Return a boolean value to signal whether the plugin
               should acknowledge the alert to the RabbitMQ.
        """
        prev_alert = None
        """
        Before storing the alert let us fisrt try to resolve it.
        We will only resolve the alert if it is a good one.
        Logic implemented for resolving or updating alerts -
        1.) If there is no previous alert we save and publish the alert.
        2.) If there is a previous alert we will only proceed if the state of the
        new alert is different from the previous one (check for duplicate).
        3.) If a good alert comes we search of previous alert for the same hw.
        4.) If a good previous alert(another state) is found we update the 
        previous alert.
        5.) If a bad previous alert is found we resolve the previous alert.
        6.) If a bad alert comes we search for previous alert for the same hw.
        7.) If a bad previous alert(another state) is found we update
        the previous alert.
        8.) If a good previous alert is found we update the previous alert and
        set the resolved state to False.
        """
        """ Fetching the previous alert. """
        try:
            Log.debug(f"Incoming alert: {message}")
            for key in [const.ALERT_CREATED_TIME, const.ALERT_UPDATED_TIME]:
                message[key] = datetime.utcfromtimestamp(message[key])\
                        .replace(tzinfo=timezone.utc)
            prev_alert = self._run_coroutine(self.repo.retrieve_by_hw\
                    (message.get(const.ALERT_SENSOR_INFO, "")))
            if not prev_alert:
                alert = AlertModel(message)
                self._run_coroutine(self.repo.store(alert))
                self._notify_listeners(alert, loop=self._loop)
            else:
                self._resolve_alert(message, prev_alert)
        except Exception as e:
            Log.warn(f"Error in consuming alert: {e}")

        return True

    def _resolve_alert(self, new_alert, prev_alert):
        if not self._is_duplicate_alert(new_alert, prev_alert):
            if self._is_good_alert(new_alert):
                """
                If it is a good alert checking the state of previous alert.
                """
                if self._is_good_alert(prev_alert):
                    """ Previous alert is a good one so updating. """
                    self._update_alert(new_alert, prev_alert)
                else:
                    """ Previous alert is a bad one so resolving it. """
                    self._resolve(new_alert, prev_alert)
            elif self._is_bad_alert(new_alert):
                """
                If it is a bad alert checking the state of previous alert.
                """
                if self._is_bad_alert(prev_alert):
                    """ Previous alert is a bad one so updating. """
                    self._update_alert(new_alert, prev_alert)
                else:
                    """
                    Previous alert is a good one so updating and marking the
                    resolved status to False.
                    """
                    self._update_alert(new_alert, prev_alert, True)

    def _is_duplicate_alert(self, new_alert, prev_alert):
        """
        Check whether the alerts is duplicate or not based on state.
        :param alert : New Alert Dict
        :param prev_alert : Previous Alert object
        :return: boolean (True or False) 
        """
        ret = False
        if new_alert.get(const.ALERT_STATE, "") == prev_alert.state:
            ret = True
        return ret

    def _update_alert(self, alert, prev_alert, update_resolve=False):
        """
        Update the alerts to storage.
        :param alert : Alert object
        :param prev_alert : Previous Alert object
        :param update_resolve : If set to True, we will mark resolved state to
        False
        :return: None
        """
        update_params = {}
        if update_resolve:
            update_params[const.ALERT_RESOLVED] = alert[const.ALERT_RESOLVED]
        else:
            update_params[ALERT_RESOLVED] = prev_alert.resolved
        update_params[const.ALERT_STATE] = alert[const.ALERT_STATE]
        update_params[const.ALERT_SEVERITY] = alert[const.ALERT_SEVERITY]
        update_params[const.ALERT_UPDATED_TIME] = int(time.time())
        self._run_coroutine(self.repo.update_by_hw_id\
                (prev_alert.sensor_info, update_params))

    def _is_good_alert(self, alert):
        """
        Check whether the alert is good or not.
        :param alert : Alert object
        :return: boolean (True or False) 
        """
        ret = False
        if alert.get(const.ALERT_STATE, "") in const.GOOD_ALERT:
            ret = True
        return ret

    def _is_bad_alert(self, alert):
        """
        Check whether the alert is bad or not.
        :param alert : Alert object
        :return: boolean (True or False) 
        """
        ret = False
        if alert.get(const.ALERT_STATE, "") in const.BAD_ALERT:
            ret = True
        return ret

    def _resolve(self, alert, prev_alert):
        """
        Get the previous alert with the same alert_uuid.
        :param alert: Alert Object.
        :return: None
        """
        if not prev_alert.resolved:
            """
            Try to resolve the alert if the previous alert is bad and
            the current alert is good.
            """
            prev_alert.resolved = True
            self._update_alert(alert, prev_alert)
<|MERGE_RESOLUTION|>--- conflicted
+++ resolved
@@ -430,12 +430,8 @@
         self._thread_started = False
         self._thread_running = False
         self.repo = repo
-<<<<<<< HEAD
         self._health_schema = None
        
-=======
-
->>>>>>> 71469ed8
         super().__init__()
 
     def _monitor(self):
