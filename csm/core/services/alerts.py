#!/usr/bin/env python3

"""
 ****************************************************************************
 Filename:          alerts.py
 Description:       Services for alerts handling 

 Creation Date:     09/05/2019
 Author:            Alexander Nogikh
                    Prathamesh Rodi
                    Oleg Babin
                    Pawan Kumar Srivastava
                    Soniya Moholkar

 Do NOT modify or remove this copyright and confidentiality notice!
 Copyright (c) 2001 - $Date: 2015/01/14 $ Seagate Technology, LLC.
 The code contained herein is CONFIDENTIAL to Seagate Technology, LLC.
 Portions are also trade secret. Any use, duplication, derivation, distribution
 or disclosure of this code, for any reason, not expressly authorized is
 prohibited. All other rights are expressly reserved by Seagate Technology, LLC.
 ****************************************************************************
"""
# Let it all reside in a separate controller until we've all agreed on request
# processing architecture
import re
import time
from csm.common.observer import Observable
from datetime import datetime, timedelta, timezone
from threading import Event, Thread
from csm.common.log import Log
from csm.common.email import EmailSender
from csm.common.services import Service, ApplicationService
from csm.core.services.health import HealthAppService
from csm.common.queries import SortBy, SortOrder, QueryLimits, DateTimeRange
from csm.core.blogic.models.alerts import IAlertStorage, Alert
from csm.common.errors import CsmNotFoundError, CsmError, InvalidRequest
from csm.core.blogic import const
from csm.core.data.db.db_provider import (DataBaseProvider, GeneralConfig)
from csm.core.data.access.filters import Compare, And, Or
from csm.core.data.access import Query, SortOrder
from csm.core.blogic.models.alerts import AlertModel
from csm.core.blogic.models.comments import CommentModel
from csm.core.services.system_config import SystemConfigManager
from csm.common import queries
from schematics import Model
from schematics.types import StringType, BooleanType, IntType
from typing import Optional, Iterable, Dict
from csm.common.payload import Payload, Json
<<<<<<< HEAD
import asyncio
=======
>>>>>>> a02f095f


ALERTS_MSG_INVALID_DURATION = "alert_invalid_duration"
ALERTS_MSG_NOT_FOUND = "alerts_not_found"
ALERTS_MSG_NOT_RESOLVED = "alerts_not_resolved"
ALERTS_MSG_TOO_LONG_COMMENT = "alerts_too_long_comment"
ALERTS_MSG_RESOLVED_AND_ACKED_ERROR = "alerts_resolved_and_acked"
ALERTS_MSG_NON_SORTABLE_COLUMN = "alerts_non_sortable_column"



class AlertRepository(IAlertStorage):
    def __init__(self, storage: DataBaseProvider):
        self.db = storage        

    async def store(self, alert: AlertModel):
        await self.db(AlertModel).store(alert)

    async def retrieve(self, alert_id) -> AlertModel:
        query = Query().filter_by(Compare(AlertModel.alert_uuid, '=', alert_id))
        return next(iter(await self.db(AlertModel).get(query)), None)

    async def retrieve_by_hw(self, hw_id) -> AlertModel:
        filter = And(Compare(AlertModel.sensor_info, '=',
                        str(hw_id)), Or(Compare(AlertModel.acknowledged, '=',
                        False), Compare(AlertModel.resolved, '=', False)))
        query = Query().filter_by(filter)
        return next(iter(await self.db(AlertModel).get(query)), None)

    async def update(self, alert: AlertModel):
        await self.db(AlertModel).store(alert)

    async def update_by_hw_id(self, hw_id, update_params):
        filter = And(Compare(AlertModel.sensor_info, '=',
                        str(hw_id)), Or(Compare(AlertModel.acknowledged, '=',
                        False), Compare(AlertModel.resolved, '=', False)))
        await self.db(AlertModel).update(filter, update_params)

    def _prepare_time_range(self, field, time_range: DateTimeRange):
        db_conditions = []
        if time_range and time_range.start:
            db_conditions.append(Compare(field, '>=', time_range.start))
        if time_range and time_range.end:
            db_conditions.append(Compare(field, '<=', time_range.end))
        return db_conditions
    
    def _prepare_filters(self, create_time_range: DateTimeRange, show_all: bool = True,
            severity: str = None, resolved: bool = None, acknowledged: bool =
            None, show_update_range: DateTimeRange = None, show_active: bool = False):
        and_conditions = [*self._prepare_time_range(AlertModel.created_time, create_time_range)]
        if show_active:
            self._prapare_filters_show_active(and_conditions)            
        else:
            if not show_all:
                or_conditions = []
                or_conditions.append(Compare(AlertModel.resolved, '=', False))
                or_conditions.append(Compare(AlertModel.acknowledged, '=', False))
                range_condition = self._prepare_time_range(AlertModel.updated_time, show_update_range)
                if range_condition:
                    or_conditions.extend(range_condition)

                and_conditions.append(Or(*or_conditions))

            if resolved is not None:
                and_conditions.append(Compare(AlertModel.resolved, '=', resolved))

            if acknowledged is not None:
                and_conditions.append(Compare(AlertModel.acknowledged, '=',
                    acknowledged))

        if severity:
            and_conditions.append(Compare(AlertModel.severity, '=', severity))
        return And(*and_conditions) if and_conditions else None

    def _prapare_filters_show_active(self, and_conditions):
        and_cond1 = []
        and_cond1.append(Compare(AlertModel.acknowledged, '=', True))
        and_cond1.append(Compare(AlertModel.resolved, '=', False))
        ack_and = And(*and_cond1)
        and_cond2 = []
        and_cond2.append(Compare(AlertModel.acknowledged, '=', False))
        and_cond2.append(Compare(AlertModel.resolved, '=', True))
        resolved_and = And(*and_cond2)
        or_cond = []
        or_cond.append(ack_and)
        or_cond.append(resolved_and)
        active_alerts_or = Or(*or_cond)
        and_conditions.append(active_alerts_or)

    async def retrieve_by_range(
            self, create_time_range: DateTimeRange, show_all: bool=True,
            severity: str=None, sort: Optional[SortBy]=None,
            limits: Optional[QueryLimits]=None, resolved: bool = None, acknowledged: bool = None,
            show_update_range: DateTimeRange = None, show_active: bool=False) -> Iterable[AlertModel]:

        query_filter = self._prepare_filters(create_time_range, show_all, severity,
                resolved, acknowledged, show_update_range, show_active)
        query = Query().filter_by(query_filter)

        if limits and limits.offset:
            query = query.offset(limits.offset)

        if limits and limits.limit:
            query = query.limit(limits.limit)

        if sort:
            query = query.order_by(getattr(AlertModel, sort.field), sort.order)
        Log.debug(f"Alerts service Retrive by range: {query_filter}")
        return await self.db(AlertModel).get(query)

    async def count_by_range(self, create_time_range: DateTimeRange, show_all: bool = True,
            severity: str = None, resolved: bool = None,
            acknowledged: bool = None, show_update_range: DateTimeRange = None, show_active: bool = False) -> int:
        Log.debug(f"Alerts service count by range: {create_time_range}")
        return await self.db(AlertModel).count(
            self._prepare_filters(create_time_range, show_all, severity, resolved,
                acknowledged, show_update_range, show_active))

    async def retrieve_all(self) -> list:
        """
        Retrieves all the alerts
        """
        pass    

class AlertsAppService(ApplicationService):
    """
        Provides operations on alerts without involving the domain specifics
    """

    def __init__(self, repo: AlertRepository):
        self.repo = repo

    async def update_alert(self, alert_id, fields: dict):
        """
        Update the Data of Specific Alerts
        :param alert_id: id for the alert
        :param fields: A dictionary containing fields to update.
                Currently it supports "comment" and "acknowledged" fields only.
                "comment" - string, can be empty
                "acknowledged" - boolean
        :return:
        """
        Log.debug(f"Alerts update service. alert_id:{alert_id}, fields:{fields}")

        alert = await self.repo.retrieve(alert_id)
        if not alert:
            raise CsmNotFoundError("Alert was not found", ALERTS_MSG_NOT_FOUND)

        if alert.resolved and alert.acknowledged:
            raise InvalidRequest(
                "The alert is both resolved and acknowledged, it cannot be modified",
                ALERTS_MSG_RESOLVED_AND_ACKED_ERROR)

        if "acknowledged" in fields:
            if not isinstance(fields["acknowledged"], bool):
                raise InvalidRequest("Acknowledged Value Must Be of Type Boolean.")
            alert.acknowledged = AlertModel.acknowledged.to_native(fields["acknowledged"])

        await self.repo.update(alert)
        return alert.to_primitive()

    @Log.trace_method(Log.DEBUG)
    async def add_comment_to_alert(self, alert_uuid: str, user_id: str, comment_text: str):
        """
        Add comment to alert having alert_uuid. The comment will be saved along with alert_uuid
        :param str alert_uuid: id of alert to which comment has to be added.
        :param str user_id: user_id of the user who commented.
        :param str comment_text: actual comment text
        :returns: Comment object or None
        """
        alert = await self.repo.retrieve(alert_uuid)
        if not alert:
            raise CsmNotFoundError(f"Alert not found for id {alert_uuid}", ALERTS_MSG_NOT_FOUND)
        if alert["comments"] is None:
            alert["comments"] = []
        alert_comment = self.build_alert_comment_model(str(len(alert["comments"]) + 1), comment_text, user_id)
        alert["comments"].append(alert_comment)
        await self.repo.update(alert)

        return alert_comment.to_primitive()

    @Log.trace_method(Log.DEBUG)
    def build_alert_comment_model(self, comment_id: str, comment_text: str, created_by: str):
        """
        Build and return CommentModel object.
        :param str comment_id: id of alert comment.
        :param str created_by: user_id of the user who commented.
        :param str comment_text: actual comment text
        :returns: Comment object or None
        """
        comment = CommentModel()
        comment.comment_id = comment_id
        comment.comment_text = comment_text
        comment.created_by = created_by
        comment.created_time = datetime.now(timezone.utc)
        return comment

    @Log.trace_method(Log.DEBUG)
    async def fetch_comments_for_alert(self, alert_uuid: str):
        """
        Fetch all the comments of the alert with alert_uuid
        :param str alert_uuid: id of the alert whose comments are to be fetched.
        :returns: Comment object or None
        """
        alert = await self.repo.retrieve(alert_uuid)
        if not alert:
            raise CsmNotFoundError("Alert was not found", ALERTS_MSG_NOT_FOUND)

        if alert.comments is None:
            alert.comments = []

        return {
            "comments": [comment.to_primitive() for comment in alert.comments]
        }

    async def update_all_alerts(self, fields: dict):
        """
        Update the Data of Specific Alerts
        :param fields: A dictionary containing alert ids.
                It will acknowledge all the alerts of the specified ids.
        :return:
        """
        Log.debug(f"Update all alerts service. fields:{fields}")
        if not isinstance(fields, list):
            raise InvalidRequest("Acknowledged Value Must Be of Type Boolean.")

        alerts = []

        for alert_id in fields:
            alert = await self.repo.retrieve(alert_id)
            if not alert:
                raise CsmNotFoundError("Alert was not found with id" + alert_id, ALERTS_MSG_NOT_FOUND)

            alert.acknowledged = AlertModel.acknowledged.to_native(True)
            await self.repo.update(alert)
            alerts.append(alert.to_primitive())

        return alerts

    async def fetch_all_alerts(self, duration, direction, sort_by, severity: Optional[str] = None,
                               offset: Optional[int] = None, show_all: Optional[bool] = True,
                               page_limit: Optional[int] = None, resolved: bool =
                               None, acknowledged: bool = None, show_active: Optional[bool] = False) -> Dict:
        """
        Fetch All Alerts
        :param duration: time duration for range of alerts
        :param direction: direction of sorting asc/desc
        :param severity: if passed, alerts will be filtered by the passed severity
        :param sort_by: key by which sorting needs to be performed.
        :param offset: offset page (1-based indexing)
        :param page_limit: no of records to be displayed on a page.
        :param resolved: alerts filtered by resolved status when show_all is true.
        :param acknowledged: alerts filtered by acknowledged status when 
        show_all is true.
        :param show_active: active alerts will fetched. Active alerts are
        identified as only one flag out of acknowledged and resolved flags
        must be true and the other must be false.
        :return: :type:list
        """
        time_range = None
        Log.debug(f"Fetch all alerts service. duration:{duration}, direction:{direction}, "
                  f"sort_by:{sort_by}, severity:{severity}, offset:{offset}")
        if duration:  # Filter
            # TODO: time format can generally be API-dependent. Better pass here an
            # already parsed TimeDelta object.
            time_duration = int(re.split(r'[a-z]', duration)[0])
            time_format = re.split(r'[0-9]', duration)[-1]
            dur = {"s": "seconds", "m": "minutes", "h": "hours", "d": "days"}
            start_time = (datetime.utcnow() - timedelta(
                **{dur[time_format]: time_duration}))
            time_range = DateTimeRange(start_time, None)

        if sort_by and sort_by not in const.ALERT_SORTABLE_FIELDS:
            raise InvalidRequest("The specified column cannot be used for sorting",
                ALERTS_MSG_NON_SORTABLE_COLUMN)

        limits = None
        if offset is not None and offset > 1:
            limits = QueryLimits(page_limit, (offset - 1) * page_limit)
        elif page_limit is not None:
            limits = QueryLimits(page_limit, 0)

        show_time_range = DateTimeRange(datetime.utcnow() - timedelta(
            hours=const.ALERT_SHOW_TIME_HOURS), None)

        # TODO: the function takes too many parameters
        alerts_list = await self.repo.retrieve_by_range(
            time_range,
            show_all,
            severity,
            SortBy(sort_by, SortOrder.ASC if direction == "asc" else SortOrder.DESC),
            limits,
            resolved,
            acknowledged,
            show_time_range,
            show_active
        )

        alerts_count = await self.repo.count_by_range(time_range, show_all,
                severity, resolved, acknowledged, show_time_range, show_active)
        return {
            "total_records": alerts_count,
            "alerts": [alert.to_primitive() for alert in alerts_list]
        }

    async def fetch_alert(self, alert_id):
        """
        Fetch a single alert by its key
        :param str alert_id: A unique identifier of the requried alert
        :returns: Alert object or None
        """
        Log.debug(f"Fetch alerts service alert_id:{alert_id}" )
        # This method is for debugging purposes only
        alert = await self.repo.retrieve(alert_id)
        if not alert:
            raise CsmNotFoundError("Alert was not found", ALERTS_MSG_NOT_FOUND)
        return alert.to_primitive()    

class AlertEmailNotifier(Service):
    def __init__(self, email_sender_queue, config_manager: SystemConfigManager, template):
        super().__init__()
        self.email_sender_queue = email_sender_queue
        self.config_manager = config_manager
        self.template = template

    @Log.trace_method(Log.DEBUG)
    async def handle_alert(self, alert):
        # TODO: check if email notification is enabled for alerts
        system_config = await self.config_manager.get_current_config()
        if not system_config:
            return

        email_config = system_config.notifications.email
        if not email_config:
            return  # Nothing to do

        smtp_config = email_config.to_smtp_config()
        alert_template_params = {
            'event_time': alert.updated_time.strftime(const.CSM_ALERT_NOTIFICATION_TIME_FORMAT),
            'alert_target': alert.module_name,
            'severity': alert.severity,
            'description': alert.description
        }
        html_body = self.template.render(**alert_template_params)
        subject = const.CSM_ALERT_EMAIL_NOTIFICATION_SUBJECT

        message = EmailSender.make_multipart(email_config.smtp_sender_email,
            email_config.email, subject, html_body)

        await self.email_sender_queue.enqueue_email(message, smtp_config)


class AlertMonitorService(Service, Observable):
    """
    Alert Monitor works with AmqpComm to monitor alerts. 
    When Alert Monitor receives a subscription request, it scans the DB and 
    sends all pending alerts. It is assumed currently that there can be only 
    one subscriber at any given point of time. 
    Then it waits for AmqpComm to notice if there are any new alert. 
    Alert Monitor takes action on the received alerts using a callback. 
    Actions include (1) storing on the DB and (2) sending to subscribers, i.e.
    web server. 
    """

    def __init__(self, repo: AlertRepository, plugin, health_service: HealthAppService):
        """
        Initializes the Alert Plugin
        """
        self._alert_plugin = plugin
        self._monitor_thread = None
        self._thread_started = False
        self._thread_running = False
        self.repo = repo
<<<<<<< HEAD
        self.health_service = health_service      
=======
        self._health_service = health_service      
>>>>>>> a02f095f
       
        super().__init__()

    def _monitor(self):
        """
        This method acts as a thread function. 
        It will monitor the alert plugin for alerts.
        This method passes consume_alert as a callback function to alert plugin.
        """
        self._thread_running = True
        self._alert_plugin.init(callback_fn=self._consume)
        self._alert_plugin.process_request(cmd='listen')

    def start(self):
        """
        This method creats and starts an alert monitor thread
        """
        Log.info("Start Alert monitor thread")
        try:
            self.health_service.init_health_schema()
            self._update_health_schema_after_init()
            if not self._thread_running and not self._thread_started:
                self._monitor_thread = Thread(target=self._monitor,
                                              args=())
                self._monitor_thread.start()
                self._thread_started = True
        except Exception as e:
            Log.warn(f"Error in starting alert monitor thread: {e}")

    def stop(self):
        try:
            Log.info("Stop Alert monitor thread")
            self._alert_plugin.stop()
            self._monitor_thread.join()
            self._thread_started = False
            self._thread_running = False
        except Exception as e:
            Log.warn(f"Error in stoping alert monitor thread: {e}")

    def _consume(self, message):
        """
        This is a callback function which will receive
        a message from the alert plugin as a dictionary.
        The message is already convrted to CSM schema.
            1. Store the alert to Alert DB.
            2. Publish the alert over web sockets.
            3. Return a boolean value to signal whether the plugin
               should acknowledge the alert to the RabbitMQ.
        """
        prev_alert = None
        """
        Before storing the alert let us fisrt try to resolve it.
        We will only resolve the alert if it is a good one.
        Logic implemented for resolving or updating alerts -
        1.) If there is no previous alert we save and publish the alert.
        2.) If there is a previous alert we will only proceed if the state of the
        new alert is different from the previous one (check for duplicate).
        3.) If a good alert comes we search of previous alert for the same hw.
        4.) If a good previous alert(another state) is found we update the 
        previous alert.
        5.) If a bad previous alert is found we resolve the previous alert.
        6.) If a bad alert comes we search for previous alert for the same hw.
        7.) If a bad previous alert(another state) is found we update
        the previous alert.
        8.) If a good previous alert is found we update the previous alert and
        set the resolved state to False.
        """
        """ Fetching the previous alert. """
        """ After saving/ updating alert, update the in memory health schema """
        try:
            Log.debug(f"Incoming alert: {message}")
            for key in [const.ALERT_CREATED_TIME, const.ALERT_UPDATED_TIME]:
                message[key] = datetime.utcfromtimestamp(message[key])\
                        .replace(tzinfo=timezone.utc)
            prev_alert = self._run_coroutine(self.repo.retrieve_by_hw\
                    (message.get(const.ALERT_SENSOR_INFO, "")))
            if not prev_alert:
                alert = AlertModel(message)
                self._run_coroutine(self.repo.store(alert))
                self.health_service.update_health_schema(alert)
                self._notify_listeners(alert, loop=self._loop)
            else:
                if self._resolve_alert(message, prev_alert):
                    alert = AlertModel(message)
                    alert.alert_uuid = prev_alert.alert_uuid
                    self.health_service.update_health_schema(AlertModel(message))
        except Exception as e:
            Log.warn(f"Error in consuming alert: {e}")

        return True

    def _update_health_schema_after_init(self):
        """
        Updates the in memory health schema after CSM init.
        1.) Fetches all the non-resolved alerts from DB
        2.) Update the initialized and loaded in-memory health schema
        :param None
        :return: None
        """
        loop = asyncio.get_event_loop()
        alerts = loop.run_until_complete(self.repo.retrieve_by_range(create_time_range=None, resolved=False))
        for alert in alerts:
            self.health_service.update_health_schema(alert)        

    def _resolve_alert(self, new_alert, prev_alert):
        if not self._is_duplicate_alert(new_alert, prev_alert):
            if self._is_good_alert(new_alert):
                """
                If it is a good alert checking the state of previous alert.
                """
                if self._is_good_alert(prev_alert):
                    """ Previous alert is a good one so updating. """
                    self._update_alert(new_alert, prev_alert)
                else:
                    """ Previous alert is a bad one so resolving it. """
                    self._resolve(new_alert, prev_alert)
                return True
            if self._is_bad_alert(new_alert):
                """
                If it is a bad alert checking the state of previous alert.
                """
                if self._is_bad_alert(prev_alert):
                    """ Previous alert is a bad one so updating. """
                    self._update_alert(new_alert, prev_alert)
                else:
                    """
                    Previous alert is a good one so updating and marking the
                    resolved status to False.
                    """
                    self._update_alert(new_alert, prev_alert, True)  
                return True
        
            

    def _is_duplicate_alert(self, new_alert, prev_alert):
        """
        Check whether the alerts is duplicate or not based on state.
        :param alert : New Alert Dict
        :param prev_alert : Previous Alert object
        :return: boolean (True or False) 
        """
        ret = False
        if new_alert.get(const.ALERT_STATE, "") == prev_alert.state:
            ret = True
        return ret

    def _update_alert(self, alert, prev_alert, update_resolve=False):
        """
        Update the alerts to storage.
        :param alert : Alert object
        :param prev_alert : Previous Alert object
        :param update_resolve : If set to True, we will mark resolved state to
        False
        :return: None
        """
        update_params = {}
        if update_resolve:
            update_params[const.ALERT_RESOLVED] = alert[const.ALERT_RESOLVED]
        else:
            update_params[const.ALERT_RESOLVED] = prev_alert.resolved
        update_params[const.ALERT_STATE] = alert[const.ALERT_STATE]
        update_params[const.ALERT_SEVERITY] = alert[const.ALERT_SEVERITY]
        update_params[const.ALERT_UPDATED_TIME] = int(time.time())
        self._run_coroutine(self.repo.update_by_hw_id\
                (prev_alert.sensor_info, update_params))

    def _is_good_alert(self, alert):
        """
        Check whether the alert is good or not.
        :param alert : Alert object
        :return: boolean (True or False) 
        """
        ret = False
        if alert.get(const.ALERT_STATE, "") in const.GOOD_ALERT:
            ret = True
        return ret

    def _is_bad_alert(self, alert):
        """
        Check whether the alert is bad or not.
        :param alert : Alert object
        :return: boolean (True or False) 
        """
        ret = False
        if alert.get(const.ALERT_STATE, "") in const.BAD_ALERT:
            ret = True
        return ret

    def _resolve(self, alert, prev_alert):
        """
        Get the previous alert with the same alert_uuid.
        :param alert: Alert Object.
        :return: None
        """
        if not prev_alert.resolved:
            """
            Try to resolve the alert if the previous alert is bad and
            the current alert is good.
            """
            prev_alert.resolved = True
            self._update_alert(alert, prev_alert)
<|MERGE_RESOLUTION|>--- conflicted
+++ resolved
@@ -46,10 +46,7 @@
 from schematics.types import StringType, BooleanType, IntType
 from typing import Optional, Iterable, Dict
 from csm.common.payload import Payload, Json
-<<<<<<< HEAD
 import asyncio
-=======
->>>>>>> a02f095f
 
 
 ALERTS_MSG_INVALID_DURATION = "alert_invalid_duration"
@@ -423,11 +420,7 @@
         self._thread_started = False
         self._thread_running = False
         self.repo = repo
-<<<<<<< HEAD
-        self.health_service = health_service      
-=======
         self._health_service = health_service      
->>>>>>> a02f095f
        
         super().__init__()
 
@@ -447,7 +440,6 @@
         """
         Log.info("Start Alert monitor thread")
         try:
-            self.health_service.init_health_schema()
             self._update_health_schema_after_init()
             if not self._thread_running and not self._thread_started:
                 self._monitor_thread = Thread(target=self._monitor,
@@ -507,13 +499,13 @@
             if not prev_alert:
                 alert = AlertModel(message)
                 self._run_coroutine(self.repo.store(alert))
-                self.health_service.update_health_schema(alert)
+                self._health_service.update_health_schema(alert)
                 self._notify_listeners(alert, loop=self._loop)
             else:
                 if self._resolve_alert(message, prev_alert):
                     alert = AlertModel(message)
                     alert.alert_uuid = prev_alert.alert_uuid
-                    self.health_service.update_health_schema(AlertModel(message))
+                    self._health_service.update_health_schema(AlertModel(message))
         except Exception as e:
             Log.warn(f"Error in consuming alert: {e}")
 
@@ -530,7 +522,7 @@
         loop = asyncio.get_event_loop()
         alerts = loop.run_until_complete(self.repo.retrieve_by_range(create_time_range=None, resolved=False))
         for alert in alerts:
-            self.health_service.update_health_schema(alert)        
+            self._health_service.update_health_schema(alert)        
 
     def _resolve_alert(self, new_alert, prev_alert):
         if not self._is_duplicate_alert(new_alert, prev_alert):
