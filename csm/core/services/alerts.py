--- conflicted
+++ resolved
@@ -96,16 +96,6 @@
             severity: str = None, resolved: bool = None, acknowledged: bool =
             None, show_update_range: DateTimeRange = None, show_active: bool = False):
         and_conditions = [*self._prepare_time_range(AlertModel.created_time, create_time_range)]
-<<<<<<< HEAD
-
-        if not show_all:
-            or_conditions = []
-            or_conditions.append(Compare(AlertModel.resolved, '=', False))
-            or_conditions.append(Compare(AlertModel.acknowledged, '=', False))
-            range_condition = self._prepare_time_range(AlertModel.updated_time, show_update_range)
-            if range_condition:
-                or_conditions.extend(range_condition)
-=======
         if show_active:
             self._prapare_filters_show_active(and_conditions)            
         else:
@@ -116,7 +106,6 @@
                 range_condition = self._prepare_time_range(AlertModel.updated_time, show_update_range)
                 if range_condition:
                     or_conditions.extend(range_condition)
->>>>>>> 60e384b9
 
                 and_conditions.append(Or(*or_conditions))
 
@@ -567,7 +556,7 @@
         if update_resolve:
             update_params[const.ALERT_RESOLVED] = alert[const.ALERT_RESOLVED]
         else:
-            update_params[ALERT_RESOLVED] = prev_alert.resolved
+            update_params[const.ALERT_RESOLVED] = prev_alert.resolved
         update_params[const.ALERT_STATE] = alert[const.ALERT_STATE]
         update_params[const.ALERT_SEVERITY] = alert[const.ALERT_SEVERITY]
         update_params[const.ALERT_UPDATED_TIME] = int(time.time())
