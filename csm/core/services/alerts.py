<<<<<<< HEAD
#!/usr/bin/env python3

"""
 ****************************************************************************
 Filename:          alerts.py
 Description:       Services for alerts handling 

 Creation Date:     09/05/2019
 Author:            Alexander Nogikh
                    Prathamesh Rodi
                    Oleg Babin

 Do NOT modify or remove this copyright and confidentiality notice!
 Copyright (c) 2001 - $Date: 2015/01/14 $ Seagate Technology, LLC.
 The code contained herein is CONFIDENTIAL to Seagate Technology, LLC.
 Portions are also trade secret. Any use, duplication, derivation, distribution
 or disclosure of this code, for any reason, not expressly authorized is
 prohibited. All other rights are expressly reserved by Seagate Technology, LLC.
 ****************************************************************************
"""
# Let it all reside in a separate controller until we've all agreed on request
# processing architecture
import asyncio
import re
from typing import Optional
from datetime import datetime, timedelta, timezone
from typing import Dict
from threading import Event, Thread
from csm.common.log import Log
from csm.common.services import Service, ApplicationService
from csm.common.queries import SortBy, SortOrder, QueryLimits, DateTimeRange
from csm.core.blogic.models.alerts import IAlertStorage, Alert
from csm.common.errors import CsmNotFoundError, CsmError, InvalidRequest
from csm.core.blogic import const
import time
from csm.core.data.db.db_provider import (DataBaseProvider, GeneralConfig)
from csm.core.data.access.filters import Compare, And, Or
from csm.core.data.access import Query, SortOrder
from csm.core.blogic.models.alerts import AlertModel
from csm.common import queries
from schematics import Model
from schematics.types import StringType, BooleanType, IntType
from typing import Optional, Iterable


ALERTS_MSG_INVALID_DURATION = "alert_invalid_duration"
ALERTS_MSG_NOT_FOUND = "alerts_not_found"
ALERTS_MSG_NOT_RESOLVED = "alerts_not_resolved"
ALERTS_MSG_TOO_LONG_COMMENT = "alerts_too_long_comment"
ALERTS_MSG_RESOLVED_AND_ACKED_ERROR = "alerts_resolved_and_acked"
ALERTS_MSG_NON_SORTABLE_COLUMN = "alerts_non_sortable_column"



class AlertRepository(IAlertStorage):
    def __init__(self, storage: DataBaseProvider):
        self.db = storage

    async def store(self, alert: AlertModel):
        await self.db(AlertModel).store(alert)

    async def retrieve(self, alert_id) -> AlertModel:
        query = Query().filter_by(Compare(AlertModel.alert_uuid, '=', alert_id))
        return next(iter(await self.db(AlertModel).get(query)), None)

    async def retrieve_by_hw(self, hw_id) -> AlertModel:
        #import pdb
        #pdb.set_trace()
        query = Query().filter_by(Compare(AlertModel.hw_identifier, '=',
            str(hw_id)))
        return next(iter(await self.db(AlertModel).get(query)), None)

    async def update(self, alert: AlertModel):
        await self.db(AlertModel).store(alert)

    def _prepare_filters(self, time_range: DateTimeRange, show_all: bool = True,
            severity: str = None):
        query_conditions = []

        if time_range and time_range.start:
            query_conditions.append(Compare(AlertModel.updated_time, '>=', time_range.start))
        if time_range and time_range.end:
            query_conditions.append(Compare(AlertModel.updated_time, '<=', time_range.end))

        if not show_all:
            query_conditions.append(
                Or(Compare(AlertModel.resolved, '=', False), Compare(AlertModel.acknowledged, '=', False)))

        if severity:
            query_conditions.append(Compare(AlertModel.severity, '=', severity))

        return And(*query_conditions) if query_conditions else None

    async def retrieve_by_range(
            self, time_range: DateTimeRange, show_all: bool=True,
            severity: str=None, sort: Optional[SortBy]=None,
            limits: Optional[QueryLimits]=None) -> Iterable[AlertModel]:
        query_filter = self._prepare_filters(time_range, show_all, severity)
        query = Query().filter_by(query_filter)

        if limits and limits.offset:
            query = query.offset(limits.offset)

        if limits and limits.limit:
            query = query.limit(limits.limit)

        if sort:
            query = query.order_by(getattr(AlertModel, sort.field), sort.order)

        return await self.db(AlertModel).get(query)

    async def count_by_range(self, time_range: DateTimeRange, show_all: bool = True,
            severity: str = None) -> int:
        return await self.db(AlertModel).count(
            self._prepare_filters(time_range, show_all, severity))

    async def retrieve_all(self) -> list:
        """
        Retrieves all the
        """
        pass


class AlertsAppService(ApplicationService):
    """
        Provides operations on alerts without involving the domain specifics
    """

    def __init__(self, repo: AlertRepository):
        self.repo = repo

    async def update_alert(self, alert_id, fields: dict):
        """
        Update the Data of Specific Alerts
        :param alert_id: id for the alert
        :param fields: A dictionary containing fields to update.
                Currently it supports "comment" and "acknowledged" fields only.
                "comment" - string, can be empty
                "acknowledged" - boolean
        :return:
        """

        alert = await self.repo.retrieve(alert_id)
        if not alert:
            raise CsmNotFoundError("Alert was not found", ALERTS_MSG_NOT_FOUND)

        if alert.resolved and alert.acknowledged:
            raise InvalidRequest(
                "The alert is both resolved and acknowledged, it cannot be modified",
                ALERTS_MSG_RESOLVED_AND_ACKED_ERROR)

        if "comment" in fields:
            alert.comment = fields["comment"]
            max_len = const.ALERT_MAX_COMMENT_LENGTH
            if len(alert.comment) > max_len:
                raise InvalidRequest("Alert size exceeds the maximum length of {}".format(max_len),
                    ALERTS_MSG_TOO_LONG_COMMENT, {"max_length": max_len})

        if "acknowledged" in fields:
            if not isinstance(fields["acknowledged"], bool):
                raise InvalidRequest("Acknowledged Value Must Be of Type Boolean.")
            alert.acknowledged = Alert.acknowledged.to_native(fields["acknowledged"])

        await self.repo.update(alert)
        return alert.to_primitive()

    async def fetch_all_alerts(self, duration, direction, sort_by, severity: Optional[str] = None,
                               offset: Optional[int] = None, show_all: Optional[bool] = True,
                               page_limit: Optional[int] = None) -> Dict:
        """
        Fetch All Alerts
        :param duration: time duration for range of alerts
        :param direction: direction of sorting asc/desc
        :param severity: if passed, alerts will be filtered by the passed severity
        :param sort_by: key by which sorting needs to be performed.
        :param offset: offset page (1-based indexing)
        :param page_limit: no of records to be displayed on a page.
        :return: :type:list
        """
        time_range = None
        if duration:  # Filter
            # TODO: time format can generally be API-dependent. Better pass here an
            # already parsed TimeDelta object.
            time_duration = int(re.split(r'[a-z]', duration)[0])
            time_format = re.split(r'[0-9]', duration)[-1]
            dur = {"s": "seconds", "m": "minutes", "h": "hours", "d": "days"}
            start_time = (datetime.utcnow() - timedelta(
                **{dur[time_format]: time_duration}))
            time_range = DateTimeRange(start_time, None)

        if sort_by and sort_by not in const.ALERT_SORTABLE_FIELDS:
            raise InvalidRequest("The specified column cannot be used for sorting",
                ALERTS_MSG_NON_SORTABLE_COLUMN)

        limits = None
        if offset is not None and offset > 1:
            limits = QueryLimits(page_limit, (offset - 1) * page_limit)
        elif page_limit is not None:
            limits = QueryLimits(page_limit, 0)

        alerts_list = await self.repo.retrieve_by_range(
            time_range,
            show_all,
            severity,
            SortBy(sort_by, SortOrder.ASC if direction == "asc" else SortOrder.DESC),
            limits
        )

        alerts_count = await self.repo.count_by_range(time_range, show_all, severity)
        return {
            "total_records": alerts_count,
            "alerts": [alert.to_primitive() for alert in alerts_list]
        }

    async def fetch_alert(self, alert_id):
        """
            Fetch a single alert by its key

            :param str alert_id: A unique identifier of the requried alert
            :returns: Alert object or None
        """
        # This method is for debugging purposes only
        alert = await self.repo.retrieve(alert_id)
        if not alert:
            raise CsmNotFoundError("Alert was not found", ALERTS_MSG_NOT_FOUND)
        return alert.to_primitive()


class AlertMonitorService(Service):
    """
    Alert Monitor works with AmqpComm to monitor alerts. 
    When Alert Monitor receives a subscription request, it scans the DB and 
    sends all pending alerts. It is assumed currently that there can be only 
    one subscriber at any given point of time. 
    Then it waits for AmqpComm to notice if there are any new alert. 
    Alert Monitor takes action on the received alerts using a callback. 
    Actions include (1) storing on the DB and (2) sending to subscribers, i.e.
    web server. 
    """

    def __init__(self, repo: AlertRepository, plugin, alert_handler_cb):
        """
        Initializes the Alert Plugin
        """
        self._alert_plugin = plugin
        self._handle_alert = alert_handler_cb
        self._monitor_thread = None
        self._thread_started = False
        self._thread_running = False
        self._loop = asyncio.get_event_loop()
        self.repo = repo
        self.unpublished_alerts = set() 

    def init(self):
        """
        This function will scan the DB for pending alerts and send it over the
        back channel.
        """
        """
        def nonpublished(_, alert):
            return not alert.is_published()

        for alert in self._storage.select(nonpublished):
            self._publish(alert)
        """
        while self.unpublished_alerts:
            self._publish(self.pop())

        #for alerts in self.unpublished_alerts:
        #    self._publish(alerts)
        print("Inside Init")

    def _monitor(self):
        """
        This method acts as a thread function. 
        It will monitor the alert plugin for alerts.
        This method passes consume_alert as a callback function to alert plugin.
        """
        self._thread_running = True
        self._alert_plugin.init(callback_fn=self._consume)
        self._alert_plugin.process_request(cmd='listen')

    def start(self):
        """
        This method creats and starts an alert monitor thread
        """
        try:
            if not self._thread_running and not self._thread_started:
                self._monitor_thread = Thread(target=self._monitor,
                                              args=())
                self._monitor_thread.start()
                self._thread_started = True
        except Exception as e:
            Log.exception(e)

    def stop(self):
        try:
            self._alert_plugin.stop()
            self._monitor_thread.join()
            self._thread_started = False
            self._thread_running = False
        except Exception as e:
            Log.exception(e)

    def save_alert(self, alert):
        # This implementation uses threads, but storage is supposed to be async
        # So we put the task onto the main event loop and wait for its completion

        alert_task = asyncio.run_coroutine_threadsafe(
            self._storage.store(alert), self._loop)

        alert_task.result()  # wait for completion

    def _run_coro(self, coro):
        task = asyncio.run_coroutine_threadsafe(coro, self._loop)
        return task.result()

    def get_alert(self, alert_id) -> Optional[Alert]:
        """
        Get the single from the DB for the alert_id
        :param alert_id: ID for Alerts.
        :return: Alert Object
        """
        alert_task = asyncio.run_coroutine_threadsafe(
            self._storage.retrieve(alert_id, {}), self._loop)
        result = alert_task.result(timeout=2)
        return  result # wait for completion

    def get_all_alerts(self):
        """
        Get the list of all the alerts from storage
        :param None
        :return: list of Alert objects
        """
        alert_task = asyncio.run_coroutine_threadsafe\
                (self._storage.retrieve_all(), self._loop)
        result = alert_task.result(timeout=2)
        return result

    def _consume(self, message):
        """
        This is a callback function which will receive
        a message from the alert plugin as a dictionary.
        The message is already convrted to CSM schema.
            1. Store the alert to Alert DB.
            2. Publish the alert over web sockets.
            3. Return a boolean value to signal whether the plugin
               should acknowledge the alert to the RabbitMQ.
        """
        #alert = AlertModel(message)
        print("Incoming Alert ---", message)
        prev_alert = None
        """
        Before storing the alert let us fisrt try to resolve it.
        We will only resolve the alert if it is a good one.
        Logic implemented for resolving or updating alerts -
        1.) If there is no previous alert we save and publish the alert.
        2.) If there is a previous alert we will only proceed if the state of the
        new alert is different from the previous one (check for duplicate).
        3.) If a good alert comes we search of previous alert for the same hw.
        4.) If a good previous alert(another state) is found we update the 
        previous alert.
        5.) If a bad previous alert is found we resolve the previous alert.
        6.) If a bad alert comes we search for previous alert for the same hw.
        7.) If a bad previous alert(another state) is found we update
        the previous alert.
        8.) If a good previous alert is found we update the previous alert and
        set the resolved state to False.
        """
        """ Fetching the previous alert. """
        try:
            message['extended_info'] = str(message.get('extended_info'))
            """
            filter = Compare(AlertModel.hw_identifier, '=',
                    message.get(const.ALERT_HW_IDENTIFIER, ""))
            query = Query().filter_by(filter)
            alert = next(iter(self._run_coro(self._storage(AlertModel).get(query))), None)
            """
            #print(message.get(const.ALERT_HW_IDENTIFIER, ""))
            prev_alert = self._run_coro(self.repo.retrieve_by_hw\
                    (message.get(const.ALERT_HW_IDENTIFIER, "")))
            #print("Prev - ", prev_alert.alert_uuid, prev_alert.hw_identifier)
            if not prev_alert:
                alert = AlertModel(message)
                self.unpublished_alerts.add(alert)
                self._save_and_publish(alert)
                print("Alert Saved")
            else:
                print("Alert found")
        except Exception as e:
            Log.exception(e)

        return True

    def _save_and_publish(self, alert):
        """
        Save the alerts to storage and publish them onto WS.
        :param alert : Alert object
        :return: None
        """
        self._run_coro(self.repo.store(alert))
        self._publish(alert)

    def _update_and_save(self, alert, prev_alert, update_resolve=False):
        """
        Update the alerts to storage.
        :param alert : Alert object
        :param prev_alert : Previous Alert object
        :param update_resolve : If set to True, we will mark resolved state to
        False
        :return: None
        """
        if update_resolve:
            prev_alert.data()['resolved'] = alert.data()['resolved']
            prev_alert.resolved(False)
        self._update_prev_alert(alert, prev_alert)
        self.save_alert(prev_alert)

    def _is_duplicate_alert(self, alert, prev_alert):
        """
        Check whether the alerts is duplicate or not based on state.
        :param alert : Alert object
        :param prev_alert : Previous Alert object
        :return: boolean (True or False) 
        """
        ret = False
        if alert.data().get('state', "") == \
                prev_alert.data().get('state', ""):
            ret = True
        return ret

    def _is_good_alert(self, alert):
        """
        Check whether the alert is good or not.
        :param alert : Alert object
        :return: boolean (True or False) 
        """
        ret = False
        if alert.data().get('state', "") in const.GOOD_ALERT:
            ret = True
        return ret

    def _is_bad_alert(self, alert):
        """
        Check whether the alert is bad or not.
        :param alert : Alert object
        :return: boolean (True or False) 
        """
        ret = False
        if alert.data().get('state', "") in const.BAD_ALERT:
            ret = True
        return ret

    def _get_prev_alert(self, alert):
        """
        Get the previously stored alert for the hw
        :param alert: Alert's object.
        :return: Alert Object
        """
        prev_alert = None
        alert_list = self.get_all_alerts()
        for value in alert_list:
            if value.data().get("hw_identifier", '') == \
                    alert.data().get("hw_identifier", ''):
                prev_alert = value
                break

        return prev_alert

    def _update_prev_alert(self, alert, prev_alert):
        """
        Update the previously stored alert for the hw
        :param alert: Alert's object.
        :param prev_alert: Previous Alert's object.
        :return: None
        """
        if not prev_alert == None:
            prev_alert.data()['state'] = alert.data()['state'] 
            prev_alert.data()['severity'] = alert.data()['severity'] 
            prev_alert.data()['updated_time'] = int(time.time())


    def _resolve(self, alert, prev_alert):
        """
        Get the previous alert with the same alert_uuid.
        :param alert: Alert Object.
        :return: None
        """
        if not prev_alert.is_resolved():
            """
            Try to resolve the alert if the previous alert is bad and
            the current alert is good.
            """
            prev_alert.data()['resolved'] = True 
            prev_alert.resolved(True)
            self._update_and_save(alert, prev_alert)

    def _publish(self, alert):
        if self._handle_alert(alert):
            self.unpublished_alerts.discard(alert)
=======
#!/usr/bin/env python3

"""
 ****************************************************************************
 Filename:          alerts.py
 Description:       Services for alerts handling 

 Creation Date:     09/05/2019
 Author:            Alexander Nogikh
                    Prathamesh Rodi
                    Oleg Babin

 Do NOT modify or remove this copyright and confidentiality notice!
 Copyright (c) 2001 - $Date: 2015/01/14 $ Seagate Technology, LLC.
 The code contained herein is CONFIDENTIAL to Seagate Technology, LLC.
 Portions are also trade secret. Any use, duplication, derivation, distribution
 or disclosure of this code, for any reason, not expressly authorized is
 prohibited. All other rights are expressly reserved by Seagate Technology, LLC.
 ****************************************************************************
"""
# Let it all reside in a separate controller until we've all agreed on request
# processing architecture
import asyncio
import re
from typing import Optional
from datetime import datetime, timedelta, timezone
from typing import Dict
from threading import Event, Thread
from csm.common.log import Log
from csm.common.services import Service, ApplicationService
from csm.common.queries import SortBy, SortOrder, QueryLimits, DateTimeRange
from csm.core.blogic.models.alerts import IAlertStorage, Alert
from csm.common.errors import CsmNotFoundError, CsmError, InvalidRequest
from csm.core.blogic import const
import time
from csm.core.data.db.db_provider import (DataBaseProvider, GeneralConfig)
from csm.core.data.access.filters import Compare, And, Or
from csm.core.data.access import Query, SortOrder
from csm.core.blogic.models.alerts import AlertModel
from csm.common import queries
from schematics import Model
from schematics.types import StringType, BooleanType, IntType
from typing import Optional, Iterable


ALERTS_MSG_INVALID_DURATION = "alert_invalid_duration"
ALERTS_MSG_NOT_FOUND = "alerts_not_found"
ALERTS_MSG_NOT_RESOLVED = "alerts_not_resolved"
ALERTS_MSG_TOO_LONG_COMMENT = "alerts_too_long_comment"
ALERTS_MSG_RESOLVED_AND_ACKED_ERROR = "alerts_resolved_and_acked"
ALERTS_MSG_NON_SORTABLE_COLUMN = "alerts_non_sortable_column"



class AlertRepository(IAlertStorage):
    def __init__(self, storage: DataBaseProvider):
        self.db = storage

    async def store(self, alert: AlertModel):
        await self.db(AlertModel).store(alert)

    async def retrieve(self, alert_id) -> AlertModel:
        query = Query().filter_by(Compare(AlertModel.alert_uuid, '=', alert_id))
        return next(iter(await self.db(AlertModel).get(query)), None)

    async def retrieve_by_hw(self, hw_id) -> AlertModel:
        #import pdb
        #pdb.set_trace()
        query = Query().filter_by(Compare(AlertModel.hw_identifier, '=',
            str(hw_id)))
        return next(iter(await self.db(AlertModel).get(query)), None)

    async def update(self, alert: AlertModel):
        await self.db(AlertModel).store(alert)
    
    async def update_new(self, filter, update_params):
        await self.db(AlertModel).update(filter, update_params)

    def _prepare_filters(self, time_range: DateTimeRange, show_all: bool = True,
            severity: str = None):

        query_conditions = []

        if time_range.start:
            query_conditions.append(Compare(AlertModel.updated_time, '>=', time_range.start))
        if time_range.end:
            query_conditions.append(Compare(AlertModel.updated_time, '<=', time_range.end))

        if not show_all:
            query_conditions.append(
                Or(Compare(AlertModel.resolved, '=', False), Compare(AlertModel.acknowledged, '=', False)))

        if severity:
            query_conditions.append(Compare(AlertModel.severity, '=', severity))

        return And(*query_conditions) if query_conditions else None

    async def retrieve_by_range(
            self, time_range: DateTimeRange, show_all: bool=True,
            severity: str=None, sort: Optional[SortBy]=None,
            limits: Optional[QueryLimits]=None) -> Iterable[AlertModel]:
        query_filter = self._prepare_filters(time_range, show_all, severity)
        query = Query().filter_by(query_filter)

        if limits and limits.offset:
            query = query.offset(limits.offset)

        if limits and limits.limit:
            query = query.limit(limits.limit)

        if sort:
            query = query.order_by(getattr(AlertModel, sort.field), sort.order)

        return await self.db(AlertModel).get(query)

    async def count_by_range(self, time_range: DateTimeRange, show_all: bool = True,
            severity: str = None) -> int:
        return await self.db(AlertModel).count(
            self._prepare_filters(time_range, show_all, severity))

    async def retrieve_all(self) -> list:
        """
        Retrieves all the
        """
        pass


class AlertsAppService(ApplicationService):
    """
        Provides operations on alerts without involving the domain specifics
    """

    def __init__(self, repo: AlertRepository):
        self.repo = repo

    async def update_alert(self, alert_id, fields: dict):
        """
        Update the Data of Specific Alerts
        :param alert_id: id for the alert
        :param fields: A dictionary containing fields to update.
                Currently it supports "comment" and "acknowledged" fields only.
                "comment" - string, can be empty
                "acknowledged" - boolean
        :return:
        """

        alert = await self.repo.retrieve(alert_id)
        if not alert:
            raise CsmNotFoundError("Alert was not found", ALERTS_MSG_NOT_FOUND)

        if alert.resolved and alert.acknowledged:
            raise CsmError("The alert is both resolved and acknowledged, it cannot be modified",
                ALERTS_MSG_RESOLVED_AND_ACKED_ERROR)

        if "comment" in fields:
            alert.comment = fields["comment"]
            max_len = const.ALERT_MAX_COMMENT_LENGTH
            if len(alert.comment) > max_len:
                raise CsmError("Alert size exceeds the maximum length of {}!".format(max_len),
                    ALERTS_MSG_TOO_LONG_COMMENT, {"max_length": max_len})

        if "acknowledged" in fields:
            if not isinstance(fields["acknowledged"], bool):
                raise TypeError("Acknowledged Value Must Be of Type Boolean.")
            alert.acknowledged = Alert.acknowledged.to_native(fields["acknowledged"])

        await self.repo.update(alert)
        return alert.to_primitive()

    async def fetch_all_alerts(self, duration, direction, sort_by, severity: Optional[str] = None,
                               offset: Optional[int] = None, show_all: Optional[bool] = True,
                               page_limit: Optional[int] = None) -> Dict:
        """
        Fetch All Alerts
        :param duration: time duration for range of alerts
        :param direction: direction of sorting asc/desc
        :param severity: if passed, alerts will be filtered by the passed severity
        :param sort_by: key by which sorting needs to be performed.
        :param offset: offset page (1-based indexing)
        :param page_limit: no of records to be displayed on a page.
        :return: :type:list
        """
        time_range = None
        if duration:  # Filter
            # TODO: time format can generally be API-dependent. Better pass here an
            # already parsed TimeDelta object.
            time_duration = int(re.split(r'[a-z]', duration)[0])
            time_format = re.split(r'[0-9]', duration)[-1]
            dur = {"s": "seconds", "m": "minutes", "h": "hours", "d": "days"}
            start_time = (datetime.utcnow() - timedelta(
                **{dur[time_format]: time_duration}))
            time_range = DateTimeRange(start_time, None)

        if sort_by and sort_by not in const.ALERT_SORTABLE_FIELDS:
            raise CsmError("The specified column cannot be used for sorting",
                ALERTS_MSG_NON_SORTABLE_COLUMN)

        limits = None
        if offset is not None and offset > 1:
            limits = QueryLimits(page_limit, (offset - 1) * page_limit)
        elif page_limit is not None:
            limits = QueryLimits(page_limit, 0)

        alerts_list = await self.repo.retrieve_by_range(
            time_range,
            show_all,
            severity,
            SortBy(sort_by, SortOrder.ASC if direction == "asc" else SortOrder.DESC),
            limits
        )

        alerts_count = await self.repo.count_by_range(time_range, show_all, severity)
        return {
            "total_records": alerts_count,
            "alerts": [alert.to_primitive() for alert in alerts_list]
        }

    async def fetch_alert(self, alert_id):
        """
            Fetch a single alert by its key

            :param str alert_id: A unique identifier of the requried alert
            :returns: Alert object or None
        """
        # This method is for debugging purposes only
        alert = await self.repo.retrieve(alert_id)
        if not alert:
            raise CsmNotFoundError("Alert was not found", ALERTS_MSG_NOT_FOUND)
        return alert.to_primitive()


class AlertMonitorService(Service):
    """
    Alert Monitor works with AmqpComm to monitor alerts. 
    When Alert Monitor receives a subscription request, it scans the DB and 
    sends all pending alerts. It is assumed currently that there can be only 
    one subscriber at any given point of time. 
    Then it waits for AmqpComm to notice if there are any new alert. 
    Alert Monitor takes action on the received alerts using a callback. 
    Actions include (1) storing on the DB and (2) sending to subscribers, i.e.
    web server. 
    """

    def __init__(self, repo: AlertRepository, plugin, alert_handler_cb):
        """
        Initializes the Alert Plugin
        """
        self._alert_plugin = plugin
        self._handle_alert = alert_handler_cb
        self._monitor_thread = None
        self._thread_started = False
        self._thread_running = False
        self._loop = asyncio.get_event_loop()
        self.repo = repo
        self.unpublished_alerts = set() 

    def init(self):
        """
        This function will scan the DB for pending alerts and send it over the
        back channel.
        """
        """
        def nonpublished(_, alert):
            return not alert.is_published()

        for alert in self._storage.select(nonpublished):
            self._publish(alert)
        """
        while self.unpublished_alerts:
            self._publish(self.pop())

        #for alerts in self.unpublished_alerts:
        #    self._publish(alerts)
        print("Inside Init")

    def _monitor(self):
        """
        This method acts as a thread function. 
        It will monitor the alert plugin for alerts.
        This method passes consume_alert as a callback function to alert plugin.
        """
        self._thread_running = True
        self._alert_plugin.init(callback_fn=self._consume)
        self._alert_plugin.process_request(cmd='listen')

    def start(self):
        """
        This method creats and starts an alert monitor thread
        """
        try:
            if not self._thread_running and not self._thread_started:
                self._monitor_thread = Thread(target=self._monitor,
                                              args=())
                self._monitor_thread.start()
                self._thread_started = True
        except Exception as e:
            Log.exception(e)

    def stop(self):
        try:
            self._alert_plugin.stop()
            self._monitor_thread.join()
            self._thread_started = False
            self._thread_running = False
        except Exception as e:
            Log.exception(e)

    def save_alert(self, alert):
        # This implementation uses threads, but storage is supposed to be async
        # So we put the task onto the main event loop and wait for its completion

        alert_task = asyncio.run_coroutine_threadsafe(
            self._storage.store(alert), self._loop)

        alert_task.result()  # wait for completion

    def _run_coro(self, coro):
        task = asyncio.run_coroutine_threadsafe(coro, self._loop)
        return task.result()

    def get_alert(self, alert_id) -> Optional[Alert]:
        """
        Get the single from the DB for the alert_id
        :param alert_id: ID for Alerts.
        :return: Alert Object
        """
        alert_task = asyncio.run_coroutine_threadsafe(
            self._storage.retrieve(alert_id, {}), self._loop)
        result = alert_task.result(timeout=2)
        return  result # wait for completion

    def get_all_alerts(self):
        """
        Get the list of all the alerts from storage
        :param None
        :return: list of Alert objects
        """
        alert_task = asyncio.run_coroutine_threadsafe\
                (self._storage.retrieve_all(), self._loop)
        result = alert_task.result(timeout=2)
        return result

    def _consume(self, message):
        """
        This is a callback function which will receive
        a message from the alert plugin as a dictionary.
        The message is already convrted to CSM schema.
            1. Store the alert to Alert DB.
            2. Publish the alert over web sockets.
            3. Return a boolean value to signal whether the plugin
               should acknowledge the alert to the RabbitMQ.
        """
        #alert = AlertModel(message)
        print("Incoming Alert ---", message)
        prev_alert = None
        """
        Before storing the alert let us fisrt try to resolve it.
        We will only resolve the alert if it is a good one.
        Logic implemented for resolving or updating alerts -
        1.) If there is no previous alert we save and publish the alert.
        2.) If there is a previous alert we will only proceed if the state of the
        new alert is different from the previous one (check for duplicate).
        3.) If a good alert comes we search of previous alert for the same hw.
        4.) If a good previous alert(another state) is found we update the 
        previous alert.
        5.) If a bad previous alert is found we resolve the previous alert.
        6.) If a bad alert comes we search for previous alert for the same hw.
        7.) If a bad previous alert(another state) is found we update
        the previous alert.
        8.) If a good previous alert is found we update the previous alert and
        set the resolved state to False.
        """
        """ Fetching the previous alert. """
        try:
            message['extended_info'] = str(message.get('extended_info'))
            """
            filter = Compare(AlertModel.hw_identifier, '=',
                    message.get(const.ALERT_HW_IDENTIFIER, ""))
            query = Query().filter_by(filter)
            alert = next(iter(self._run_coro(self._storage(AlertModel).get(query))), None)
            """
            #print(message.get(const.ALERT_HW_IDENTIFIER, ""))
            prev_alert = self._run_coro(self.repo.retrieve_by_hw\
                    (message.get(const.ALERT_HW_IDENTIFIER, "")))
            #print("Prev - ", prev_alert.alert_uuid, prev_alert.hw_identifier)
            if not prev_alert:
                alert = AlertModel(message)
                self.unpublished_alerts.add(alert)
                self._run_coro(self.repo.store(alert))
                self._publish(alert)
                print("Alert Saved")
            else:
                print("Alert found")
                resolved = self._can_be_resolved(message, prev_alert)
                print(resolved)
        except Exception as e:
            Log.exception(e)

        return True

    def _can_be_resolved(self, new_alert, prev_alert):
        if not self._is_duplicate_alert(new_alert, prev_alert):
            if self._is_good_alert(new_alert):
                """
                If it is a good alert checking the state of previous alert.
                """
                if self._is_good_alert(prev_alert):
                    """ Previous alert is a good one so updating. """
                    self._update_and_save(new_alert, prev_alert)
                else:
                    """ Previous alert is a bad one so resolving it. """
                    self._resolve(new_alert, prev_alert)
            elif self._is_bad_alert(new_alert):
                """
                If it is a bad alert checking the state of previous alert.
                """
                if self._is_bad_alert(prev_alert):
                    """ Previous alert is a bad one so updating. """
                    self._update_and_save(new_alert, prev_alert)
                else:
                    """
                    Previous alert is a good one so updating and marking the
                    resolved status to False.
                    """
                    self._update_and_save(new_alert, prev_alert, True)        

    def _is_duplicate_alert(self, new_alert, prev_alert):
        """
        Check whether the alerts is duplicate or not based on state.
        :param alert : New Alert Dict
        :param prev_alert : Previous Alert object
        :return: boolean (True or False) 
        """
        ret = False
        if new_alert.get('state', "") == prev_alert.state:
            ret = True
        return ret

    def _save_and_publish(self, alert):
        """
        Save the alerts to storage and publish them onto WS.
        :param alert : Alert object
        :return: None
        """
        self._run_coro(self.repo.store(alert))
        self._publish(alert)

    def _update_and_save(self, alert, prev_alert, update_resolve=False):
        """
        Update the alerts to storage.
        :param alert : Alert object
        :param prev_alert : Previous Alert object
        :param update_resolve : If set to True, we will mark resolved state to
        False
        :return: None
        """
        update_params = {}
        if update_resolve:
            update_params["resolved"] = alert['resolved']
        else:
            update_params["resolved"] = prev_alert.resolved
        update_params["state"] = alert['state']
        update_params["severity"] = alert['severity']
        update_params["updated_time"] = int(time.time())
        print(update_params, prev_alert.hw_identifier) 
        filter = Compare(AlertModel.hw_identifier, '=', prev_alert.hw_identifier)
        self._run_coro(self.repo.update_new(filter, update_params))

    def _is_good_alert(self, alert):
        """
        Check whether the alert is good or not.
        :param alert : Alert object
        :return: boolean (True or False) 
        """
        ret = False
        if alert.get('state', "") in const.GOOD_ALERT:
            ret = True
        return ret

    def _is_bad_alert(self, alert):
        """
        Check whether the alert is bad or not.
        :param alert : Alert object
        :return: boolean (True or False) 
        """
        ret = False
        if alert.get('state', "") in const.BAD_ALERT:
            ret = True
        return ret

    def _get_prev_alert(self, alert):
        """
        Get the previously stored alert for the hw
        :param alert: Alert's object.
        :return: Alert Object
        """
        prev_alert = None
        alert_list = self.get_all_alerts()
        for value in alert_list:
            if value.data().get("hw_identifier", '') == \
                    alert.data().get("hw_identifier", ''):
                prev_alert = value
                break

        return prev_alert

    def _update_prev_alert(self, alert, prev_alert):
        """
        Update the previously stored alert for the hw
        :param alert: Alert's object.
        :param prev_alert: Previous Alert's object.
        :return: None
        """
        if not prev_alert == None:
            prev_alert.state = alert['state'] 
            prev_alert.severity = alert['severity'] 
            prev_alert.updated_time = int(time.time())


    def _resolve(self, alert, prev_alert):
        """
        Get the previous alert with the same alert_uuid.
        :param alert: Alert Object.
        :return: None
        """
        print(prev_alert.resolved)
        if not prev_alert.resolved:
            """
            Try to resolve the alert if the previous alert is bad and
            the current alert is good.
            """
            prev_alert.resolved = True 
            #prev_alert.resolved(True)
            self._update_and_save(alert, prev_alert)

    def _publish(self, alert):
        if self._handle_alert(alert.to_primitive()):
            self.unpublished_alerts.discard(alert)
>>>>>>> d8f98991
<|MERGE_RESOLUTION|>--- conflicted
+++ resolved
@@ -1,4 +1,3 @@
-<<<<<<< HEAD
 #!/usr/bin/env python3
 
 """
@@ -74,6 +73,9 @@
     async def update(self, alert: AlertModel):
         await self.db(AlertModel).store(alert)
 
+    async def update_new(self, filter, update_params):
+        await self.db(AlertModel).update(filter, update_params)
+
     def _prepare_filters(self, time_range: DateTimeRange, show_all: bool = True,
             severity: str = None):
         query_conditions = []
@@ -191,510 +193,6 @@
 
         if sort_by and sort_by not in const.ALERT_SORTABLE_FIELDS:
             raise InvalidRequest("The specified column cannot be used for sorting",
-                ALERTS_MSG_NON_SORTABLE_COLUMN)
-
-        limits = None
-        if offset is not None and offset > 1:
-            limits = QueryLimits(page_limit, (offset - 1) * page_limit)
-        elif page_limit is not None:
-            limits = QueryLimits(page_limit, 0)
-
-        alerts_list = await self.repo.retrieve_by_range(
-            time_range,
-            show_all,
-            severity,
-            SortBy(sort_by, SortOrder.ASC if direction == "asc" else SortOrder.DESC),
-            limits
-        )
-
-        alerts_count = await self.repo.count_by_range(time_range, show_all, severity)
-        return {
-            "total_records": alerts_count,
-            "alerts": [alert.to_primitive() for alert in alerts_list]
-        }
-
-    async def fetch_alert(self, alert_id):
-        """
-            Fetch a single alert by its key
-
-            :param str alert_id: A unique identifier of the requried alert
-            :returns: Alert object or None
-        """
-        # This method is for debugging purposes only
-        alert = await self.repo.retrieve(alert_id)
-        if not alert:
-            raise CsmNotFoundError("Alert was not found", ALERTS_MSG_NOT_FOUND)
-        return alert.to_primitive()
-
-
-class AlertMonitorService(Service):
-    """
-    Alert Monitor works with AmqpComm to monitor alerts. 
-    When Alert Monitor receives a subscription request, it scans the DB and 
-    sends all pending alerts. It is assumed currently that there can be only 
-    one subscriber at any given point of time. 
-    Then it waits for AmqpComm to notice if there are any new alert. 
-    Alert Monitor takes action on the received alerts using a callback. 
-    Actions include (1) storing on the DB and (2) sending to subscribers, i.e.
-    web server. 
-    """
-
-    def __init__(self, repo: AlertRepository, plugin, alert_handler_cb):
-        """
-        Initializes the Alert Plugin
-        """
-        self._alert_plugin = plugin
-        self._handle_alert = alert_handler_cb
-        self._monitor_thread = None
-        self._thread_started = False
-        self._thread_running = False
-        self._loop = asyncio.get_event_loop()
-        self.repo = repo
-        self.unpublished_alerts = set() 
-
-    def init(self):
-        """
-        This function will scan the DB for pending alerts and send it over the
-        back channel.
-        """
-        """
-        def nonpublished(_, alert):
-            return not alert.is_published()
-
-        for alert in self._storage.select(nonpublished):
-            self._publish(alert)
-        """
-        while self.unpublished_alerts:
-            self._publish(self.pop())
-
-        #for alerts in self.unpublished_alerts:
-        #    self._publish(alerts)
-        print("Inside Init")
-
-    def _monitor(self):
-        """
-        This method acts as a thread function. 
-        It will monitor the alert plugin for alerts.
-        This method passes consume_alert as a callback function to alert plugin.
-        """
-        self._thread_running = True
-        self._alert_plugin.init(callback_fn=self._consume)
-        self._alert_plugin.process_request(cmd='listen')
-
-    def start(self):
-        """
-        This method creats and starts an alert monitor thread
-        """
-        try:
-            if not self._thread_running and not self._thread_started:
-                self._monitor_thread = Thread(target=self._monitor,
-                                              args=())
-                self._monitor_thread.start()
-                self._thread_started = True
-        except Exception as e:
-            Log.exception(e)
-
-    def stop(self):
-        try:
-            self._alert_plugin.stop()
-            self._monitor_thread.join()
-            self._thread_started = False
-            self._thread_running = False
-        except Exception as e:
-            Log.exception(e)
-
-    def save_alert(self, alert):
-        # This implementation uses threads, but storage is supposed to be async
-        # So we put the task onto the main event loop and wait for its completion
-
-        alert_task = asyncio.run_coroutine_threadsafe(
-            self._storage.store(alert), self._loop)
-
-        alert_task.result()  # wait for completion
-
-    def _run_coro(self, coro):
-        task = asyncio.run_coroutine_threadsafe(coro, self._loop)
-        return task.result()
-
-    def get_alert(self, alert_id) -> Optional[Alert]:
-        """
-        Get the single from the DB for the alert_id
-        :param alert_id: ID for Alerts.
-        :return: Alert Object
-        """
-        alert_task = asyncio.run_coroutine_threadsafe(
-            self._storage.retrieve(alert_id, {}), self._loop)
-        result = alert_task.result(timeout=2)
-        return  result # wait for completion
-
-    def get_all_alerts(self):
-        """
-        Get the list of all the alerts from storage
-        :param None
-        :return: list of Alert objects
-        """
-        alert_task = asyncio.run_coroutine_threadsafe\
-                (self._storage.retrieve_all(), self._loop)
-        result = alert_task.result(timeout=2)
-        return result
-
-    def _consume(self, message):
-        """
-        This is a callback function which will receive
-        a message from the alert plugin as a dictionary.
-        The message is already convrted to CSM schema.
-            1. Store the alert to Alert DB.
-            2. Publish the alert over web sockets.
-            3. Return a boolean value to signal whether the plugin
-               should acknowledge the alert to the RabbitMQ.
-        """
-        #alert = AlertModel(message)
-        print("Incoming Alert ---", message)
-        prev_alert = None
-        """
-        Before storing the alert let us fisrt try to resolve it.
-        We will only resolve the alert if it is a good one.
-        Logic implemented for resolving or updating alerts -
-        1.) If there is no previous alert we save and publish the alert.
-        2.) If there is a previous alert we will only proceed if the state of the
-        new alert is different from the previous one (check for duplicate).
-        3.) If a good alert comes we search of previous alert for the same hw.
-        4.) If a good previous alert(another state) is found we update the 
-        previous alert.
-        5.) If a bad previous alert is found we resolve the previous alert.
-        6.) If a bad alert comes we search for previous alert for the same hw.
-        7.) If a bad previous alert(another state) is found we update
-        the previous alert.
-        8.) If a good previous alert is found we update the previous alert and
-        set the resolved state to False.
-        """
-        """ Fetching the previous alert. """
-        try:
-            message['extended_info'] = str(message.get('extended_info'))
-            """
-            filter = Compare(AlertModel.hw_identifier, '=',
-                    message.get(const.ALERT_HW_IDENTIFIER, ""))
-            query = Query().filter_by(filter)
-            alert = next(iter(self._run_coro(self._storage(AlertModel).get(query))), None)
-            """
-            #print(message.get(const.ALERT_HW_IDENTIFIER, ""))
-            prev_alert = self._run_coro(self.repo.retrieve_by_hw\
-                    (message.get(const.ALERT_HW_IDENTIFIER, "")))
-            #print("Prev - ", prev_alert.alert_uuid, prev_alert.hw_identifier)
-            if not prev_alert:
-                alert = AlertModel(message)
-                self.unpublished_alerts.add(alert)
-                self._save_and_publish(alert)
-                print("Alert Saved")
-            else:
-                print("Alert found")
-        except Exception as e:
-            Log.exception(e)
-
-        return True
-
-    def _save_and_publish(self, alert):
-        """
-        Save the alerts to storage and publish them onto WS.
-        :param alert : Alert object
-        :return: None
-        """
-        self._run_coro(self.repo.store(alert))
-        self._publish(alert)
-
-    def _update_and_save(self, alert, prev_alert, update_resolve=False):
-        """
-        Update the alerts to storage.
-        :param alert : Alert object
-        :param prev_alert : Previous Alert object
-        :param update_resolve : If set to True, we will mark resolved state to
-        False
-        :return: None
-        """
-        if update_resolve:
-            prev_alert.data()['resolved'] = alert.data()['resolved']
-            prev_alert.resolved(False)
-        self._update_prev_alert(alert, prev_alert)
-        self.save_alert(prev_alert)
-
-    def _is_duplicate_alert(self, alert, prev_alert):
-        """
-        Check whether the alerts is duplicate or not based on state.
-        :param alert : Alert object
-        :param prev_alert : Previous Alert object
-        :return: boolean (True or False) 
-        """
-        ret = False
-        if alert.data().get('state', "") == \
-                prev_alert.data().get('state', ""):
-            ret = True
-        return ret
-
-    def _is_good_alert(self, alert):
-        """
-        Check whether the alert is good or not.
-        :param alert : Alert object
-        :return: boolean (True or False) 
-        """
-        ret = False
-        if alert.data().get('state', "") in const.GOOD_ALERT:
-            ret = True
-        return ret
-
-    def _is_bad_alert(self, alert):
-        """
-        Check whether the alert is bad or not.
-        :param alert : Alert object
-        :return: boolean (True or False) 
-        """
-        ret = False
-        if alert.data().get('state', "") in const.BAD_ALERT:
-            ret = True
-        return ret
-
-    def _get_prev_alert(self, alert):
-        """
-        Get the previously stored alert for the hw
-        :param alert: Alert's object.
-        :return: Alert Object
-        """
-        prev_alert = None
-        alert_list = self.get_all_alerts()
-        for value in alert_list:
-            if value.data().get("hw_identifier", '') == \
-                    alert.data().get("hw_identifier", ''):
-                prev_alert = value
-                break
-
-        return prev_alert
-
-    def _update_prev_alert(self, alert, prev_alert):
-        """
-        Update the previously stored alert for the hw
-        :param alert: Alert's object.
-        :param prev_alert: Previous Alert's object.
-        :return: None
-        """
-        if not prev_alert == None:
-            prev_alert.data()['state'] = alert.data()['state'] 
-            prev_alert.data()['severity'] = alert.data()['severity'] 
-            prev_alert.data()['updated_time'] = int(time.time())
-
-
-    def _resolve(self, alert, prev_alert):
-        """
-        Get the previous alert with the same alert_uuid.
-        :param alert: Alert Object.
-        :return: None
-        """
-        if not prev_alert.is_resolved():
-            """
-            Try to resolve the alert if the previous alert is bad and
-            the current alert is good.
-            """
-            prev_alert.data()['resolved'] = True 
-            prev_alert.resolved(True)
-            self._update_and_save(alert, prev_alert)
-
-    def _publish(self, alert):
-        if self._handle_alert(alert):
-            self.unpublished_alerts.discard(alert)
-=======
-#!/usr/bin/env python3
-
-"""
- ****************************************************************************
- Filename:          alerts.py
- Description:       Services for alerts handling 
-
- Creation Date:     09/05/2019
- Author:            Alexander Nogikh
-                    Prathamesh Rodi
-                    Oleg Babin
-
- Do NOT modify or remove this copyright and confidentiality notice!
- Copyright (c) 2001 - $Date: 2015/01/14 $ Seagate Technology, LLC.
- The code contained herein is CONFIDENTIAL to Seagate Technology, LLC.
- Portions are also trade secret. Any use, duplication, derivation, distribution
- or disclosure of this code, for any reason, not expressly authorized is
- prohibited. All other rights are expressly reserved by Seagate Technology, LLC.
- ****************************************************************************
-"""
-# Let it all reside in a separate controller until we've all agreed on request
-# processing architecture
-import asyncio
-import re
-from typing import Optional
-from datetime import datetime, timedelta, timezone
-from typing import Dict
-from threading import Event, Thread
-from csm.common.log import Log
-from csm.common.services import Service, ApplicationService
-from csm.common.queries import SortBy, SortOrder, QueryLimits, DateTimeRange
-from csm.core.blogic.models.alerts import IAlertStorage, Alert
-from csm.common.errors import CsmNotFoundError, CsmError, InvalidRequest
-from csm.core.blogic import const
-import time
-from csm.core.data.db.db_provider import (DataBaseProvider, GeneralConfig)
-from csm.core.data.access.filters import Compare, And, Or
-from csm.core.data.access import Query, SortOrder
-from csm.core.blogic.models.alerts import AlertModel
-from csm.common import queries
-from schematics import Model
-from schematics.types import StringType, BooleanType, IntType
-from typing import Optional, Iterable
-
-
-ALERTS_MSG_INVALID_DURATION = "alert_invalid_duration"
-ALERTS_MSG_NOT_FOUND = "alerts_not_found"
-ALERTS_MSG_NOT_RESOLVED = "alerts_not_resolved"
-ALERTS_MSG_TOO_LONG_COMMENT = "alerts_too_long_comment"
-ALERTS_MSG_RESOLVED_AND_ACKED_ERROR = "alerts_resolved_and_acked"
-ALERTS_MSG_NON_SORTABLE_COLUMN = "alerts_non_sortable_column"
-
-
-
-class AlertRepository(IAlertStorage):
-    def __init__(self, storage: DataBaseProvider):
-        self.db = storage
-
-    async def store(self, alert: AlertModel):
-        await self.db(AlertModel).store(alert)
-
-    async def retrieve(self, alert_id) -> AlertModel:
-        query = Query().filter_by(Compare(AlertModel.alert_uuid, '=', alert_id))
-        return next(iter(await self.db(AlertModel).get(query)), None)
-
-    async def retrieve_by_hw(self, hw_id) -> AlertModel:
-        #import pdb
-        #pdb.set_trace()
-        query = Query().filter_by(Compare(AlertModel.hw_identifier, '=',
-            str(hw_id)))
-        return next(iter(await self.db(AlertModel).get(query)), None)
-
-    async def update(self, alert: AlertModel):
-        await self.db(AlertModel).store(alert)
-    
-    async def update_new(self, filter, update_params):
-        await self.db(AlertModel).update(filter, update_params)
-
-    def _prepare_filters(self, time_range: DateTimeRange, show_all: bool = True,
-            severity: str = None):
-
-        query_conditions = []
-
-        if time_range.start:
-            query_conditions.append(Compare(AlertModel.updated_time, '>=', time_range.start))
-        if time_range.end:
-            query_conditions.append(Compare(AlertModel.updated_time, '<=', time_range.end))
-
-        if not show_all:
-            query_conditions.append(
-                Or(Compare(AlertModel.resolved, '=', False), Compare(AlertModel.acknowledged, '=', False)))
-
-        if severity:
-            query_conditions.append(Compare(AlertModel.severity, '=', severity))
-
-        return And(*query_conditions) if query_conditions else None
-
-    async def retrieve_by_range(
-            self, time_range: DateTimeRange, show_all: bool=True,
-            severity: str=None, sort: Optional[SortBy]=None,
-            limits: Optional[QueryLimits]=None) -> Iterable[AlertModel]:
-        query_filter = self._prepare_filters(time_range, show_all, severity)
-        query = Query().filter_by(query_filter)
-
-        if limits and limits.offset:
-            query = query.offset(limits.offset)
-
-        if limits and limits.limit:
-            query = query.limit(limits.limit)
-
-        if sort:
-            query = query.order_by(getattr(AlertModel, sort.field), sort.order)
-
-        return await self.db(AlertModel).get(query)
-
-    async def count_by_range(self, time_range: DateTimeRange, show_all: bool = True,
-            severity: str = None) -> int:
-        return await self.db(AlertModel).count(
-            self._prepare_filters(time_range, show_all, severity))
-
-    async def retrieve_all(self) -> list:
-        """
-        Retrieves all the
-        """
-        pass
-
-
-class AlertsAppService(ApplicationService):
-    """
-        Provides operations on alerts without involving the domain specifics
-    """
-
-    def __init__(self, repo: AlertRepository):
-        self.repo = repo
-
-    async def update_alert(self, alert_id, fields: dict):
-        """
-        Update the Data of Specific Alerts
-        :param alert_id: id for the alert
-        :param fields: A dictionary containing fields to update.
-                Currently it supports "comment" and "acknowledged" fields only.
-                "comment" - string, can be empty
-                "acknowledged" - boolean
-        :return:
-        """
-
-        alert = await self.repo.retrieve(alert_id)
-        if not alert:
-            raise CsmNotFoundError("Alert was not found", ALERTS_MSG_NOT_FOUND)
-
-        if alert.resolved and alert.acknowledged:
-            raise CsmError("The alert is both resolved and acknowledged, it cannot be modified",
-                ALERTS_MSG_RESOLVED_AND_ACKED_ERROR)
-
-        if "comment" in fields:
-            alert.comment = fields["comment"]
-            max_len = const.ALERT_MAX_COMMENT_LENGTH
-            if len(alert.comment) > max_len:
-                raise CsmError("Alert size exceeds the maximum length of {}!".format(max_len),
-                    ALERTS_MSG_TOO_LONG_COMMENT, {"max_length": max_len})
-
-        if "acknowledged" in fields:
-            if not isinstance(fields["acknowledged"], bool):
-                raise TypeError("Acknowledged Value Must Be of Type Boolean.")
-            alert.acknowledged = Alert.acknowledged.to_native(fields["acknowledged"])
-
-        await self.repo.update(alert)
-        return alert.to_primitive()
-
-    async def fetch_all_alerts(self, duration, direction, sort_by, severity: Optional[str] = None,
-                               offset: Optional[int] = None, show_all: Optional[bool] = True,
-                               page_limit: Optional[int] = None) -> Dict:
-        """
-        Fetch All Alerts
-        :param duration: time duration for range of alerts
-        :param direction: direction of sorting asc/desc
-        :param severity: if passed, alerts will be filtered by the passed severity
-        :param sort_by: key by which sorting needs to be performed.
-        :param offset: offset page (1-based indexing)
-        :param page_limit: no of records to be displayed on a page.
-        :return: :type:list
-        """
-        time_range = None
-        if duration:  # Filter
-            # TODO: time format can generally be API-dependent. Better pass here an
-            # already parsed TimeDelta object.
-            time_duration = int(re.split(r'[a-z]', duration)[0])
-            time_format = re.split(r'[0-9]', duration)[-1]
-            dur = {"s": "seconds", "m": "minutes", "h": "hours", "d": "days"}
-            start_time = (datetime.utcnow() - timedelta(
-                **{dur[time_format]: time_duration}))
-            time_range = DateTimeRange(start_time, None)
-
-        if sort_by and sort_by not in const.ALERT_SORTABLE_FIELDS:
-            raise CsmError("The specified column cannot be used for sorting",
                 ALERTS_MSG_NON_SORTABLE_COLUMN)
 
         limits = None
@@ -1037,5 +535,4 @@
 
     def _publish(self, alert):
         if self._handle_alert(alert.to_primitive()):
-            self.unpublished_alerts.discard(alert)
->>>>>>> d8f98991
+            self.unpublished_alerts.discard(alert)