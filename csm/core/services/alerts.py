--- conflicted
+++ resolved
@@ -369,12 +369,8 @@
         self._thread_started = False
         self._thread_running = False
         self.repo = repo
-<<<<<<< HEAD
         self._health_schema = None
        
-=======
-
->>>>>>> 71469ed8
         super().__init__()
 
     def _monitor(self):
@@ -537,14 +533,10 @@
                     Previous alert is a good one so updating and marking the
                     resolved status to False.
                     """
-<<<<<<< HEAD
                     self._update_alert(new_alert, prev_alert, True)  
                 return True
         
             
-=======
-                    self._update_alert(new_alert, prev_alert, True)
->>>>>>> 71469ed8
 
     def _is_duplicate_alert(self, new_alert, prev_alert):
         """
