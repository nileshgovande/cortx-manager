# CORTX-CSM: CORTX Management web and CLI interface.
# Copyright (c) 2020 Seagate Technology LLC and/or its Affiliates
# This program is free software: you can redistribute it and/or modify
# it under the terms of the GNU Affero General Public License as published
# by the Free Software Foundation, either version 3 of the License, or
# (at your option) any later version.
# This program is distributed in the hope that it will be useful,
# but WITHOUT ANY WARRANTY; without even the implied warranty of
# MERCHANTABILITY or FITNESS FOR A PARTICULAR PURPOSE. See the
# GNU Affero General Public License for more details.
# You should have received a copy of the GNU Affero General Public License
# along with this program. If not, see <https://www.gnu.org/licenses/>.
# For any questions about this software or licensing,
# please email opensource@seagate.com or cortx-questions@seagate.com.

import asyncio
import time

from aiohttp import ClientSession, TCPConnector
from aiohttp import ClientError as HttpClientError
from boto.s3.bucket import Bucket
from botocore.exceptions import ClientError as BotoClientError
from datetime import date
from random import SystemRandom
from marshmallow import ValidationError
from marshmallow.validate import URL
from typing import cast, Any, Dict, List, Optional, Tuple
from uuid import UUID, uuid4, uuid5

from csm.common.conf import Conf
from csm.common.errors import (
    CsmGatewayTimeout, CsmInternalError, CsmNotFoundError, CsmPermissionDenied,
    CsmServiceConflict
)
from csm.common.periodic import Periodic
from eos.utils.data.access import Query
from eos.utils.log import Log
from csm.common.services import ApplicationService
from csm.core.blogic import const
from csm.core.services.storage_capacity import StorageCapacityService
from csm.core.services.sessions import S3Credentials
from csm.core.services.s3.accounts import S3AccountService
from csm.core.data.models.s3 import IamUser, IamUserCredentials
from csm.core.data.models.system_config import ApplianceName
from csm.core.data.models.usl import Device, Volume, ApiKey
from csm.core.services.s3.utils import CsmS3ConfigurationFactory, S3ServiceError
from csm.core.services.usl_certificate_manager import (
    USLDomainCertificateManager, USLNativeCertificateManager, CertificateError
)
from eos.utils.security.cipher import Cipher
from eos.utils.security.secure_storage import SecureStorage


DEFAULT_CORTX_DEVICE_VENDOR = 'Seagate'
USL_API_KEY_UPDATE_PERIOD = 24 * 60 * 60


class UslApiKeyDispatcher:
    def __init__(self, storage):
        self._key = None
        self._storage = storage
        self._updater = Periodic(USL_API_KEY_UPDATE_PERIOD, self._update_key)
        self._updater.start()

    async def _update_key(self) -> None:
        new_key = uuid4()
        key_model = ApiKey.instantiate(new_key)
        await self._storage(ApiKey).store(key_model)
        self._key = str(new_key)
        Log.info(f'Current USL API key is {self._key}')

    def validate_key(self, request_key: str) -> bool:
        return self._key == request_key


class UslService(ApplicationService):
    """
    Implements USL service operations.
    """
    # FIXME improve token management
    _token: str
    _s3plugin: Any
    _domain_certificate_manager: USLDomainCertificateManager
    _native_certificate_manager: USLNativeCertificateManager
    _api_key_dispatch: UslApiKeyDispatcher

    def __init__(self, s3_plugin, storage, provisioner) -> None:
        """
        Constructor.
        """
        self._token = ''
        self._s3plugin = s3_plugin
        self._provisioner = provisioner
        self._storage = storage
        # FIXME: the provisioner call fails on the build machine, so can't get the cluster id
        # Use the device UUID as a temporary solution
        # loop = asyncio.get_event_loop()
        # cluster_id = loop.run_until_complete(self._provisioner.get_cluster_id())
        # key = Cipher.generate_key(cluster_id, str(dev_uuid))
        dev_uuid = self._get_device_uuid()
        key = Cipher.generate_key(str(dev_uuid), 'USL')
        secure_storage = SecureStorage(self._storage, key)
        self._domain_certificate_manager = USLDomainCertificateManager(secure_storage)
        self._native_certificate_manager = USLNativeCertificateManager()
        self._api_key_dispatch = UslApiKeyDispatcher(self._storage)

    async def _get_system_friendly_name(self) -> str:
        entries = await self._storage(ApplianceName).get(Query())
        appliance_name = next(iter(entries), None)
        if appliance_name is None:
            reason = 'Could not retrieve friendly name from storage'
            Log.error(f'{reason}')
            raise CsmInternalError(desc=reason)
        return str(appliance_name)

    def _get_device_uuid(self) -> UUID:
        """Obtains the CORTX device UUID from config."""

        return UUID(Conf.get(const.CSM_GLOBAL_INDEX, "PRODUCT.uuid"))

    def _format_udx_register_device_params(self, url: str, pin: str, token: str) -> Dict[str, str]:
        register_device_params = {
            'url': url,
            'regPin': pin,
            'regToken': token,
        }
        return register_device_params

    async def _format_udx_access_params(
        self, s3_account: Dict, iam_user: IamUser, iam_user_access_key: IamUserCredentials,
        bucket: Bucket
    ) -> Dict[str, Any]:
        network = await self._provisioner.get_network_configuration()
        access_params = {
            'accountName': s3_account.get('account_name'),
            # TODO find a better way to obtain S3 server host and port
            'uri': 's3://{}:{}'.format(
                network.cluster_ip,
                Conf.get(const.CSM_GLOBAL_INDEX, 'S3.s3_port'),
            ),
            'credentials': {
                'accessKey': iam_user_access_key.access_key_id,
                'secretKey': iam_user_access_key.secret_key,
            },
        }
        return access_params

    async def _cleanup_on_udx_registration_error(
        self, s3_account: Dict, iam_user: IamUser, iam_user_access_key: IamUserCredentials,
        bucket: Bucket
    ) -> None:
        Log.debug('Cleaning up UDX resources...')
        access_key = s3_account.get('access_key')
        secret_key = s3_account.get('secret_key')
        Log.debug('Remove bucket')
        s3_client = self._s3plugin.get_s3_client(
            access_key, secret_key, CsmS3ConfigurationFactory.get_s3_connection_config()
        )
        await s3_client.delete_bucket(bucket.name)
        Log.debug('Remove IAM user access key')
        iam_client = self._s3plugin.get_iam_client(
            access_key, secret_key, CsmS3ConfigurationFactory.get_iam_connection_config()
        )
        await iam_client.delete_user_access_key(
            iam_user_access_key.access_key_id, user_name=iam_user.user_name)
        Log.debug('Remove IAM user')
        await iam_client.delete_user(iam_user.user_name)
        Log.debug('Remove S3 account')
        s3_account_service = S3AccountService(self._s3plugin)
        s3_credentials = S3Credentials(
            str(s3_account.get('account_name')),
            str(s3_account.get('access_key')),
            str(s3_account.get('secret_key')),
            '',
        )
        try:
            await s3_account_service.delete_account(
                s3_credentials, s3_credentials.user_id
            )
        except (S3ServiceError, Exception) as e:
            reason = f'Failed to remove account {s3_credentials.user_id}'
            Log.error(f'{reason} --- {e}')
        Log.info('UDX resources cleanup complete.')

    async def _initialize_udx_s3_resources(
        self,
        s3_account_name: str,
        s3_account_email: str,
        s3_account_password: str,
        iam_user_name: str,
        iam_user_password: str,
        bucket_name: str,
        *,
        repair_mode: bool = False,
    ) -> Tuple[Dict, IamUser, IamUserCredentials, Bucket]:
        s3_account: Optional[Dict] = None
        iam_user: Optional[IamUser] = None
        existing_iam_user: Optional[IamUser] = None
        iam_user_access_key: Optional[IamUserCredentials] = None
        bucket: Optional[Bucket] = None
        existing_bucket: Optional[Bucket] = None

        async def cleanup(*, s3_account_service=None, iam_client=None, s3_client=None):
            # Remove bucket if it exists
            if s3_client is not None and bucket is not None:
                await s3_client.delete_bucket(bucket.name)
            # Remove IAM user's access key if it exists
            if iam_client is not None and iam_user_access_key is not None:
                await iam_client.delete_user_access_key(
                    iam_user_access_key.access_key_id,
                    user_name=iam_user.user_name)
            # Remove IAM user if it exists
            if iam_client is not None and iam_user is not None:
                await iam_client.delete_user(iam_user.user_name)
            # Remove S3 account if it exists
            if s3_account_service is not None and s3_account is not None:
                s3_credentials = S3Credentials(
                    str(s3_account.get('account_name')),
                    str(s3_account.get('access_key')),
                    str(s3_account.get('secret_key')),
                    '',
                )
                try:
                    await s3_account_service.delete_account(
                        s3_credentials, s3_credentials.user_id
                    )
                except (S3ServiceError, Exception) as e:
                    reason = f'Failed to remove account {s3_credentials.user_id}'
                    Log.error(f'{reason} --- {e}')

        Log.debug('Create S3 account')
        try:
            s3_account_service = S3AccountService(self._s3plugin)
            s3_account = await s3_account_service.create_account(
                s3_account_name, s3_account_email, s3_account_password,
            )
            # FIXME `cast()` is unsafe; mypy could not derive type correctly
            s3_account = cast(Dict, s3_account)
            access_key = s3_account.get('access_key')
            secret_key = s3_account.get('secret_key')
            assert s3_account is not None
        # FIXME There is no way to extract meaningful error codes from ``CsmInternalError``.
        #   For that reason, we raise internal server errors in all of those cases.
        except (S3ServiceError, CsmInternalError, Exception) as e:
            await cleanup(s3_account_service=s3_account_service)
            reason = 'S3 account creation failed'
            Log.error(f'{reason}---{str(e)}')
            raise CsmInternalError(desc=reason)
        Log.debug('Create IAM user')
        try:
            iam_client = self._s3plugin.get_iam_client(
                access_key, secret_key, CsmS3ConfigurationFactory.get_iam_connection_config()
            )
            existing_iam_user = await self._get_udx_iam_user(iam_client, iam_user_name)
            if existing_iam_user is None:
                iam_user = await self._create_udx_iam_user(
                    iam_client, iam_user_name, iam_user_password
                )
            elif not repair_mode:
                reason = 'IAM user already exists'
                Log.error(f'{reason}')
                raise CsmServiceConflict(desc=reason)
            assert existing_iam_user is not None or iam_user is not None
        except CsmServiceConflict as e:
            await cleanup(s3_account_service=s3_account_service, iam_client=iam_client)
            raise e
        except Exception as e:
            await cleanup(s3_account_service=s3_account_service, iam_client=iam_client)
            reason = 'IAM user creation failed'
            Log.error(f'{reason}---{str(e)}')
            raise CsmInternalError(desc=reason)
        Log.debug('Create access key for IAM user')
        try:
            # Rationale: keep only one access key for UDX IAM user
            if repair_mode:
                await self._delete_udx_iam_user_credentials(iam_client, iam_user.user_name)
            iam_user_access_key = await self._create_udx_iam_user_credentials(
                iam_client, iam_user_name)
        except CsmInternalError as e:
            await cleanup(s3_account_service=s3_account_service, iam_client=iam_client)
            reason = 'IAM user access key creation failed'
            Log.error(f'{reason}---{str(e)}')
            raise CsmInternalError(desc=reason)
        Log.debug('Create bucket')
        try:
            s3_client = self._s3plugin.get_s3_client(
                access_key, secret_key, CsmS3ConfigurationFactory.get_s3_connection_config()
            )
            existing_bucket = await self._get_udx_bucket(s3_client, bucket_name)
            if existing_bucket is None:
                bucket = await self._create_udx_bucket(s3_client, bucket_name)
                await self._tag_udx_bucket(s3_client, bucket_name)
                await self._set_udx_policy(s3_client, iam_user, bucket_name)
            elif not repair_mode:
                reason = 'Bucket already exists'
                Log.error(f'{reason}')
                raise CsmServiceConflict(desc=reason)
        except CsmServiceConflict as e:
            await cleanup(
                s3_account_service=s3_account_service, iam_client=iam_client, s3_client=s3_client
            )
            raise e
        except Exception as e:
            await cleanup(
                s3_account_service=s3_account_service, iam_client=iam_client, s3_client=s3_client
            )
            reason = 'Bucket creation failed'
            Log.error(f'{reason}---{str(e)}')
            raise CsmInternalError(desc=reason)
        # In case we are running on repair mode, suffice to test if the resources already exist.
        # In case we are not, exceptions should have been raised previously.
        # FIXME `cast()` is unsafe; mypy could not derive types correctly
        return (
            s3_account,
            cast(IamUser, existing_iam_user or iam_user),
            iam_user_access_key,
            cast(Bucket, existing_bucket or bucket),
        )

    async def _get_udx_iam_user(self, iam_cli, user_name: str) -> Optional[IamUser]:
        """
        Checks UDX IAM user exists and returns it
        """

        # TODO: Currently the IAM server does not support 'get-user' operation.
        # Thus there is no way to obtain details about existing IAM user: ID and ARN.
        # Workaround: delete IAM user even if it exists (and recreate then).
        # When get-user is implemented on the IAM server side workaround could be removed.
        try:
            await iam_cli.delete_user(user_name)
        except BotoClientError:
            # Ignore errors in deletion, user might not exist
            pass

        return None

    async def _create_udx_iam_user(self, iam_cli, user_name: str, user_passwd: str) -> IamUser:
        """
        Creates UDX IAM user inside the currently logged in S3 account
        """

        Log.debug(f'Creating UDX IAM user {user_name}')
        iam_user_resp = await iam_cli.create_user(user_name)
        if hasattr(iam_user_resp, "error_code"):
            erorr_msg = iam_user_resp.error_message
            raise CsmInternalError(f'Failed to create UDX IAM user: {erorr_msg}')
        Log.info(f'UDX IAM user {user_name} is created')

        iam_login_resp = await iam_cli.create_user_login_profile(user_name, user_passwd, False)
        if hasattr(iam_login_resp, "error_code"):
            # Remove the user if the login profile creation failed
            await iam_cli.delete_user(user_name)
            error_msg = iam_login_resp.error_message
            raise CsmInternalError(f'Failed to create login profile for UDX IAM user {error_msg}')
        Log.info(f'Login profile for UDX IAM user {user_name} is created')

        return iam_user_resp

    async def _create_udx_iam_user_credentials(self, iam_cli, user_name: str) -> IamUserCredentials:
        """
        Gets the access key id and secret key for UDX IAM user
        """

        creds = await iam_cli.create_user_access_key(user_name=user_name)
        if hasattr(creds, 'error_code'):
            error_msg = creds.error_message
            raise CsmInternalError(f'Failed to create access key for UDX IAM user: {error_msg}')
        return creds

    async def _delete_udx_iam_user_credentials(self, iam_cli, user_name: str):
        Log.debug(f'Deleting UDX IAM user {user_name} credentials')
        access_keys_resp = await iam_cli.list_user_access_keys(user_name=user_name)
        for access_key in access_keys_resp.access_keys:
            res = await iam_cli.delete_user_access_key(access_key.access_key_id, user_name=user_name)
            if hasattr(res, 'error_code'):
                error_msg = res.error_message
                raise CsmInternalError(f'Failed to delete access key {access_key.access_key_id}: '
                                       f'{error_msg}')
        Log.info(f'IAM user {user_name} credentials are deleted')

    async def _get_udx_bucket(self, s3_cli, bucket_name: str):
        """
        Checks if UDX bucket already exists and returns it
        """

        Log.debug(f'Getting UDX bucket')
        bucket = await s3_cli.get_bucket(bucket_name)

        return bucket

    async def _create_udx_bucket(self, s3_cli, bucket_name: str) -> Bucket:
        """
        Creates UDX bucket inside the curretnly logged in S3 account
        """

        Log.debug(f'Creating UDX bucket {bucket_name}')
        bucket = await s3_cli.create_bucket(bucket_name)
        Log.info(f'UDX bucket {bucket_name} is created')
        return bucket

    async def _is_bucket_udx_enabled(self, s3_cli, bucket):
        """
        Checks if bucket is UDX enabled

        The UDX enabled bucket contains tag {Key=udx,Value=enabled}
        """

        tags = await s3_cli.get_bucket_tagging(bucket)
        return tags.get('udx', 'disabled') == 'enabled'

    async def _tag_udx_bucket(self, s3_cli, bucket_name: str):
        """
        Puts the UDX tag on a specified bucket
        """

        Log.debug(f'Tagging bucket {bucket_name} with UDX tag')
        bucket_tags = {"udx": "enabled"}
        await s3_cli.put_bucket_tagging(bucket_name, bucket_tags)
        Log.info(f'UDX bucket {bucket_name} is taggged with {bucket_tags}')

    async def _set_udx_policy(self, s3_cli, iam_user, bucket_name: str):
        """
        Grants the specified IAM user full access to the specified bucket
        """

        Log.debug(f'Setting UDX policy for bucket {bucket_name} and IAM user {iam_user.user_name}')
        policy = {
            'Version': str(date.today()),
            'Statement': [{
                'Sid': 'UdxIamAccountPerm',
                'Effect': 'Allow',
                'Principal': {"AWS": iam_user.arn},
                'Action': ['s3:GetObject', 's3:PutObject',
                           's3:ListMultipartUploadParts', 's3:AbortMultipartUpload',
                           's3:GetObjectAcl', 's3:PutObjectAcl',
                           's3:PutObjectTagging',
                           # TODO: now S3 server rejects the following policies
                           # 's3:DeleteObject', 's3:RestoreObject', 's3:DeleteObjectTagging',
                           ],
                'Resource': f'arn:aws:s3:::{bucket_name}/*',
            }]
        }
        await s3_cli.put_bucket_policy(bucket_name, policy)
        Log.info(f'UDX policy is set for bucket {bucket_name} and IAM user {iam_user.user_name}')

<<<<<<< HEAD
    async def _get_volume_name(self, bucket_name: str) -> str:
        return await self._get_system_friendly_name() + ": " + bucket_name
=======
    def _get_volume_name(self, bucket_name: str) -> str:
        return self._get_system_friendly_name() + ": " + bucket_name
>>>>>>> 45578e90

    def _get_volume_uuid(self, bucket_name: str) -> UUID:
        """Generates the CORTX volume (bucket) UUID from CORTX device UUID and bucket name."""
        return uuid5(self.get_device_uuid(), bucket_name)

    async def _format_bucket_as_volume(self, bucket: Bucket) -> Volume:
        bucket_name = bucket.name
        volume_name = await self._get_volume_name(bucket_name)
        device_uuid = self._get_device_uuid()
        volume_uuid = self._get_volume_uuid(bucket_name)
        capacity_details = await StorageCapacityService(self._provisioner).get_capacity_details()
        capacity_size = capacity_details[const.SIZE]
        capacity_used = capacity_details[const.USED]
        return Volume.instantiate(
            volume_name, bucket_name, device_uuid, volume_uuid, capacity_size, capacity_used)

    async def _format_bucket_as_volume(self, bucket: Bucket) -> Volume:
        bucket_name = bucket.name
        volume_name = self._get_volume_name(bucket_name)
        device_uuid = self._device.uuid
        volume_uuid = self._get_volume_uuid(bucket_name)
        capacity_details = await StorageCapacityService(self._provisioner).get_capacity_details()
        capacity_size = capacity_details[const.SIZE]
        capacity_used = capacity_details[const.USED]
        return Volume.instantiate(
            volume_name, bucket_name, device_uuid, volume_uuid, capacity_size, capacity_used)

    async def _get_udx_volume_list(
        self, access_key_id: str, secret_access_key: str
    ) -> Dict[UUID, Volume]:
        s3_client = self._s3plugin.get_s3_client(
            access_key_id, secret_access_key, CsmS3ConfigurationFactory.get_s3_connection_config()
        )
        volumes = {}
        for bucket in await s3_client.get_all_buckets():
            if not await self._is_bucket_udx_enabled(s3_client, bucket):
                continue
            volume = await self._format_bucket_as_volume(bucket)
            volumes[volume.uuid] = volume
        return volumes

    # TODO replace stub
    async def _format_device_info(self) -> Device:
        device_uuid = self._get_device_uuid()
        return Device.instantiate(
            await self._get_system_friendly_name(),
            '0000',
            str(device_uuid),
            'S3',
            device_uuid,
            DEFAULT_CORTX_DEVICE_VENDOR,
        )

    async def get_device_list(self) -> List[Dict[str, str]]:
        """
        Provides a list with all available devices.

        :return: A list with dictionaries, each containing information about a specific device.
        """
        device = await self._format_device_info()
        return [device.to_primitive()]

    async def get_device_volumes_list(
        self, device_id: UUID, uri: str, access_key_id: str, secret_access_key: str
    ) -> List[Dict[str, Any]]:
        """
        Provides a list of all volumes associated to a specific device.

        :param device_id: Device UUID
        :param uri: URI to storage service
        :param access_key_id: Access key ID to storage service
        :param secret_access_key: Secret access key to storage service
        :return: A list with dictionaries, each containing information about a specific volume.
        """
        if device_id != self._get_device_uuid():
            raise CsmNotFoundError(desc=f'Device with ID {device_id} is not found')
        volumes = await self._get_udx_volume_list(access_key_id, secret_access_key)
        return [v.to_primitive(role='public') for _,v in volumes.items()]

    async def _handle_udx_volume_mount_umount(
        self, device_id: UUID, volume_id: UUID, uri: str,
        access_key_id: str, secret_access_key: str, mount=True,
    ) -> Dict[str, str]:
        """
        Handles UDX volume mount/umount

        Checks the device and the volume with the specified IDs exist and return
        the required mount/umount information
        """
        if device_id != self._get_device_uuid():
            raise CsmNotFoundError(desc=f'Device with ID {device_id} is not found')
        volumes = await self._get_udx_volume_list(access_key_id, secret_access_key)
        if volume_id not in volumes:
            raise CsmNotFoundError(desc=f'Volume with ID {volume_id} is not found '
                                        f'on the device with ID {device_id}')
        if mount:
            return {
                'mountPath': volumes[volume_id].bucketName,
                'handle': volumes[volume_id].bucketName
            }
        else:
            return volumes[volume_id].bucketName

    async def post_device_volume_mount(
        self, device_id: UUID, volume_id: UUID, uri: str, access_key_id: str, secret_access_key: str
    ) -> Dict[str, str]:
        """
        Attaches a volume associated to a specific device to a mount point.

        :param device_id: Device UUID
        :param volume_id: Volume UUID
        :param uri: URI to storage service
        :param access_key_id: Access key ID to storage service
        :param secret_access_key: Secret access key to storage service
        :return: A dictionary containing the mount handle and the mount path.
        """
        return await self._handle_udx_volume_mount_umount(
            device_id, volume_id, uri, access_key_id, secret_access_key, mount=True)

    async def post_device_volume_unmount(
        self, device_id: UUID, volume_id: UUID, uri: str, access_key_id: str, secret_access_key: str
    ) -> str:
        """
        Detaches a volume associated to a specific device from its current mount point.

        The current implementation reflects the API specification but does nothing.

        :param device_id: Device UUID
        :param volume_id: Volume UUID
        :param uri: URI to storage service
        :param access_key_id: Access key ID to storage service
        :param secret_access_key: Secret access key to storage service
        :return: The volume's mount handle
        """
        return await self._handle_udx_volume_mount_umount(
            device_id, volume_id, uri, access_key_id, secret_access_key, mount=False)

    async def get_events(self) -> None:
        """
        Returns USL events one-by-one
        """
        # TODO implement
        pass

    async def post_register_device(
        self,
        url: str,
        pin: str,
        s3_account_name: str,
        s3_account_email: str,
        s3_account_password: str,
        iam_user_name: str,
        iam_user_password: str,
        bucket_name: str,
    ) -> Dict:
        """
        Executes device registration sequence. Communicates with the UDS server in order to start
        registration and verify its status.

        :param url: Registration URL as provided by the UDX portal
        :param pin: Registration PIN as provided by the UDX portal
        """
        uds_url = Conf.get(const.CSM_GLOBAL_INDEX, 'UDS.url') or const.UDS_SERVER_DEFAULT_BASE_URL
        try:
            validate_url = URL(schemes=('http', 'https'))
            validate_url(uds_url)
        except ValidationError:
            reason = 'UDS base URL is not valid'
            Log.error(reason)
            raise CsmInternalError(desc=reason)
        # Let ``_initialize_udx_s3_resources()`` propagate its exceptions
        (udx_s3_account, udx_iam_user, udx_iam_user_access_key,
         udx_bucket) = await self._initialize_udx_s3_resources(
            s3_account_name,
            s3_account_email,
            s3_account_password,
            iam_user_name,
            iam_user_password,
            bucket_name,
        )
        try:
            register_device_params = self._format_udx_register_device_params(url, pin, self._token)
            access_params = await self._format_udx_access_params(
                udx_s3_account, udx_iam_user, udx_iam_user_access_key, udx_bucket
            )
            registration_body = {
                'registerDeviceParams': register_device_params,
                'accessParams': access_params,
            }
        except Exception as e:
            await self._cleanup_on_udx_registration_error(
                udx_s3_account, udx_iam_user, udx_iam_user_access_key, udx_bucket)
            reason = 'Error on registration body assembly'
            Log.error(f'{reason}---{str(e)}')
            raise CsmInternalError(desc=reason)
        try:
            endpoint_url = str(uds_url) + '/uds/v1/registration/RegisterDevice'
            # FIXME add relevant certificates to SSL context instead of disabling validation
            async with ClientSession(connector=TCPConnector(verify_ssl=False)) as session:
                Log.info(f'Start device registration at {uds_url}')
                async with session.put(endpoint_url, json=registration_body) as response:
                    if response.status != 201:
                        reason = 'Could not start device registration'
                        Log.error(f'{reason}---unexpected status code {response.status}')
                        raise CsmInternalError(desc=reason)
                Log.info('Device registration in process---waiting for confirmation')
                timeout_limit = time.time() + 60
                while time.time() < timeout_limit:
                    try:
                        async with session.get(endpoint_url) as response:
                            if response.status == 200:
                                Log.info('Device registration successful')
                                break
                            elif response.status != 201:
                                reason = 'Device registration failed'
                                Log.error(f'{reason}---unexpected status code {response.status}')
                                raise CsmInternalError(desc=reason)
                    except HttpClientError as e:
                        reason = 'HTTP client error suppressed during registration confirmation'
                        Log.warn(f'{reason}---{str(e)}')
                    await asyncio.sleep(1)
                else:
                    reason = 'Could not confirm device registration status'
                    Log.error(reason)
                    raise CsmGatewayTimeout(desc=reason)
                return {
                    's3_account': {
                        'access_key': udx_s3_account['access_key'],
                        'secret_key': udx_s3_account['secret_key'],
                    },
                    'iam_user': {
                        'access_key': access_params['credentials']['accessKey'],
                        'secret_key': access_params['credentials']['secretKey'],
                    },
                }
        except Exception as e:
            await self._cleanup_on_udx_registration_error(
                udx_s3_account, udx_iam_user, udx_iam_user_access_key, udx_bucket)
            raise e

    async def get_register_device(self) -> None:
        uds_url = Conf.get(const.CSM_GLOBAL_INDEX, 'UDS.url') or const.UDS_SERVER_DEFAULT_BASE_URL
        endpoint_url = str(uds_url) + '/uds/v1/registration/RegisterDevice'
        # FIXME add relevant certificates to SSL context instead of disabling validation
        async with ClientSession(connector=TCPConnector(verify_ssl=False)) as session:
            async with session.get(endpoint_url) as response:
                if response.status != 200:
                    raise CsmNotFoundError()

    # TODO replace stub
    async def get_registration_token(self) -> Dict[str, str]:
        """
        Generates a random registration token.

        :return: A 12-digit token.
        """
        self._token = ''.join(SystemRandom().sample('0123456789ABCDEFGHIJKLMNOPQRSTUVWXYZ', 12))
        return {'registrationToken': self._token}

    async def _get_mgmt_url(self) -> Dict[str, str]:
        """
        Returns a management link to be provided to the UDS.

        :return: a dictionary with a management link's name and value.
        """
        ssl_check = Conf.get(const.CSM_GLOBAL_INDEX, 'CSM_SERVICE.CSM_WEB.ssl_check')
        network_configuration = await self._provisioner.get_network_configuration()
        port = \
            Conf.get(const.CSM_GLOBAL_INDEX, 'CSM_SERVICE.CSM_WEB.port') or const.WEB_DEFAULT_PORT
        scheme = 'https' if ssl_check else 'http'
        host = f'{network_configuration.mgmt_vip}'
        url = scheme + '://' + host + ':' + str(port)
        mgmt_url = {
            'name': 'mgmtUrl',
            'url': url,
        }
        return mgmt_url

    async def _get_service_urls(self) -> List[Dict[str, str]]:
        """
        Gathers all service URLs to be provided to the UDS.

        :return: a list of service URLs.
        """

        service_urls = []
        mgmt_url = await self._get_mgmt_url()
        service_urls.append(mgmt_url)
        return service_urls

    # TODO replace stub
    async def get_system(self) -> Dict[str, str]:
        """
        Provides information about the system.

        :return: A dictionary containing system information.
        """
        friendly_name = await self._get_system_friendly_name()
        service_urls = await self._get_service_urls()
        return {
            'model': 'CORTX',
            'type': 'ees',
            'serialNumber': self._get_device_uuid(),
            'friendlyName': friendly_name,
            'firmwareVersion': '0.00',
            'serviceUrls': service_urls,
        }

    async def post_system_certificates(self) -> bytes:
        """
        Create USL domain key pair in case it does not exist.

        :returns: USL public key as raw bytes
        """
        if await self._domain_certificate_manager.get_private_key_bytes() is not None:
            reason = 'Domain certificate already exists'
            raise CsmPermissionDenied(reason)
        await self._domain_certificate_manager.create_private_key_file(overwrite=False)
        private_key_bytes = await self._domain_certificate_manager.get_private_key_bytes()
        if private_key_bytes is None:
            reason = 'Could not read USL private key'
            Log.error(reason)
            raise CsmInternalError(reason)
        public_key = await self._domain_certificate_manager.get_public_key_bytes()
        if public_key is None:
            reason = 'Could not read USL public key'
            Log.error(f'{reason}')
            raise CsmInternalError(reason)
        return public_key

    async def put_system_certificates(self, certificate: bytes) -> None:
        if await self._domain_certificate_manager.get_certificate_bytes() is not None:
            reason = 'Domain certificate already exists'
            raise CsmPermissionDenied(reason)
        try:
            await self._domain_certificate_manager.create_certificate_file(certificate)
        except CertificateError as e:
            reason = 'Could not update USL certificate'
            Log.error(f'{reason}: {e}')
            raise CsmInternalError(reason)

    async def delete_system_certificates(self) -> None:
        """
        Delete all key material related with the USL domain certificate.
        """

        deleted = await self._domain_certificate_manager.delete_key_material()
        if not deleted:
            reason = 'Failed to delete the domain certificate'
            raise CsmPermissionDenied(reason)

    async def get_system_certificates_by_type(self, material_type: str) -> bytes:
        """
        Provides key material according to the specified type.

        :param material_type: Key material type
        :return: The corresponding key material as raw bytes
        """
        get_material_bytes = {
            'domainCertificate': self._domain_certificate_manager.get_certificate_bytes,
            'domainPrivateKey': self._domain_certificate_manager.get_private_key_bytes,
            'nativeCertificate': self._native_certificate_manager.get_certificate_bytes,
            'nativePrivateKey': self._native_certificate_manager.get_private_key_bytes,
        }.get(material_type)
        if get_material_bytes is None:
            reason = f'Unexpected key material type "{material_type}"'
            Log.error(reason)
            raise CsmInternalError(reason)
        material = await get_material_bytes()
        if material is None:
            reason = f'Key material type "{material_type}" is not found'
            raise CsmNotFoundError(reason)
        return material

    # TODO replace stub
    async def get_network_interfaces(self) -> List[Dict[str, Any]]:
        """
        Provides a list of all network interfaces in a system.

        :return: A list containing dictionaries, each containing information about a specific
            network interface.
        """
        return [
            {
                'name': 'tbd',
                'type': 'tbd',
                'macAddress': 'AA:BB:CC:DD:EE:FF',
                'isActive': True,
                'isLoopback': False,
                'ipv4': '127.0.0.1',
                'netmask': '255.0.0.0',
                'broadcast': '127.255.255.255',
                'gateway': '127.255.255.254',
                'ipv6': '::1',
                'link': 'tbd',
                'duplex': 'tbd',
                'speed': 0,
            }
        ]<|MERGE_RESOLUTION|>--- conflicted
+++ resolved
@@ -443,13 +443,9 @@
         await s3_cli.put_bucket_policy(bucket_name, policy)
         Log.info(f'UDX policy is set for bucket {bucket_name} and IAM user {iam_user.user_name}')
 
-<<<<<<< HEAD
+
     async def _get_volume_name(self, bucket_name: str) -> str:
         return await self._get_system_friendly_name() + ": " + bucket_name
-=======
-    def _get_volume_name(self, bucket_name: str) -> str:
-        return self._get_system_friendly_name() + ": " + bucket_name
->>>>>>> 45578e90
 
     def _get_volume_uuid(self, bucket_name: str) -> UUID:
         """Generates the CORTX volume (bucket) UUID from CORTX device UUID and bucket name."""
