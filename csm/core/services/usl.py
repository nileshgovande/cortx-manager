--- conflicted
+++ resolved
@@ -27,10 +27,7 @@
 import salt.minion
 import toml
 
-<<<<<<< HEAD
 from csm.common.errors import CsmError, CsmInternalError, CsmNotFoundError
-=======
->>>>>>> e67d68e8
 from csm.common.log import Log
 from csm.common.services import ApplicationService
 from csm.core.blogic import const
