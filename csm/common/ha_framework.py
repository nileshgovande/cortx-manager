# CORTX-CSM: CORTX Management web and CLI interface.
# Copyright (c) 2020 Seagate Technology LLC and/or its Affiliates
# This program is free software: you can redistribute it and/or modify
# it under the terms of the GNU Affero General Public License as published
# by the Free Software Foundation, either version 3 of the License, or
# (at your option) any later version.
# This program is distributed in the hope that it will be useful,
# but WITHOUT ANY WARRANTY; without even the implied warranty of
# MERCHANTABILITY or FITNESS FOR A PARTICULAR PURPOSE. See the
# GNU Affero General Public License for more details.
# You should have received a copy of the GNU Affero General Public License
# along with this program. If not, see <https://www.gnu.org/licenses/>.
# For any questions about this software or licensing,
# please email opensource@seagate.com or cortx-questions@seagate.com.

import sys
import os
import time
import crypt
from csm.common.process import SimpleProcess
from csm.common.payload import JsonMessage
from cortx.utils.cron import CronJob
from csm.core.blogic import const

from csm.common.conf import Conf
from cortx.utils.log import Log


class HAFramework:
    def __init__(self, resource_agents):
        self._resource_agents = resource_agents

    def init(self, force_flag):
        _results = []
        if self.get_status() != 'up':
            raise Exception('Error: HA Framework is not initalized ...')
        for ra in self._resource_agents.values():
            if not ra.init(force_flag):
                raise Exception('Error: initalizing resource agent %s' %ra)
        return True

    def failover(self):
        pass

    def is_available(self):
        pass

    def get_nodes(self):
        pass

    def get_status(self):
        pass

<<<<<<< HEAD
class CortxHAFramework(HAFramework):
    def __init__(self, resource_agents = None):
        super(CortxHAFramework, self).__init__(resource_agents)
        self._user = const.NON_ROOT_USER

    def get_nodes(self):
        """Return the status of Cortx HA Cluster/Nodes."""
        online = False
        _live_node_cmd = const.CORTXHA_CLUSTER.format(command = 'status')
        Log.debug(f"executing command :- {_live_node_cmd}")
        _proc = SimpleProcess(_live_node_cmd)
        _output, _err, _rc = _proc.run(universal_newlines = True)
        if _rc not in [0, 1]:
            raise Exception("Failed: Command: %s Returncode: %s Error: %s" % (
                _live_node_cmd, _rc, _err))
        if _output and _output.lower().strip() == "online":
            online = True
        return {"node_status": [{"name": "cluster", "online": online,
                                 "standby": False, }]}

    def make_node_active(self, node):
        """Put node on standby node for maintenance use."""
        try:
            _start_cmd = const.HCTL_NODE.format(
                command = const.CORTXHA_CLUSTER.format(command="start"))
            Log.debug(f"executing command :-  {_start_cmd}")
            _proc = SimpleProcess(_start_cmd)
            _output, _err, _rc = _proc.run(universal_newlines=True)
            if _rc not in [0, 1]:
                raise Exception(_err)
            return {"message": const.STATE_CHANGE.format(node="cluster",
                                                          state='start')}
        except Exception as e:
            raise Exception("Failed to put %s on active state. Error: %s" %(node,e))

    def shutdown(self, node):
        """Shutdown the current Cluster or Node."""
        _command = "{CSM_PATH}/scripts/cortxha_shutdown_cron.sh"
        _cluster_shutdown_cmd = _command.format(CSM_PATH = const.CSM_PATH)
        shutdown_cron_time = Conf.get(const.CSM_GLOBAL_INDEX,
                                      "MAINTENANCE.shutdown_cron_time")
        Log.debug(f"Setting Cron Command with args ->  user : {self._user}")
        cron_job_obj = CronJob(self._user)
        cron_job_obj.create_new_job(_cluster_shutdown_cmd,
                                    const.SHUTDOWN_COMMENT,
                                    cron_job_obj.create_run_time(
                                        seconds = shutdown_cron_time))
        return {
            "message": f"Node shutdown will begin in {shutdown_cron_time} seconds."}


=======
>>>>>>> 6adb4f0b
class PcsHAFramework(HAFramework):
    def __init__(self, resource_agents=None):
        super(PcsHAFramework, self).__init__(resource_agents)
        self._resource_agents = resource_agents
        self._user = const.NON_ROOT_USER
        self._password = const.NON_ROOT_USER_PASS

    def get_nodes(self):
        """
            Return tuple containing following things:
            1. List of active nodes
            2. List of inactive nodes
            Output:
            Corosync Nodes:
                Online: node1 node2
                Offline:
        """
        _live_node_cmd = const.HCTL_NODE.format(command='status',
                        user=self._user, pwd=self._password)
        Log.debug(f"executing command :- "
              f"{const.HCTL_NODE.format(command='status',user=self._user, pwd='*****')}")
        _proc = SimpleProcess(_live_node_cmd)
        _output, _err, _rc = _proc.run(universal_newlines=True)
        if _rc != 0:
            raise Exception("Failed: Command: %s Returncode: %s Error: %s"
                            %(_live_node_cmd, _rc, _err))
        return {"node_status": JsonMessage(_output.strip()).load()}

    def make_node_active(self, node):
        """
            Put node on standby node for maintenance use
        """
        try:
            _command = 'unstandby '
            _command = f"{_command } --all" if node == "all" else f"{_command } {node}"
            Log.debug(f"executing command :-  "
              f"{const.HCTL_NODE.format(command=_command, user=self._user, pwd='*****')}")
            _standby_cmd = const.HCTL_NODE.format(command=_command,
                          user=self._user, pwd=self._password)
            _proc = SimpleProcess(_standby_cmd)
            _output, _err, _rc = _proc.run(universal_newlines=True)
            if _rc != 0:
                raise Exception(_err)
            node = "all nodes" if node == "all" else node
            return { "message": const.STATE_CHANGE.format(node=node, state='active')}
        except Exception as e:
            raise Exception("Failed to put %s on active state. Error: %s" %(node,e))

    def make_node_passive(self, node):
        """
            Put node on standby node for maintenance use
        """
        try:
            _command = 'standby '
            _command = f"{_command} --all" if node == "all" else f"{_command} {node}"
            Log.debug(f"executing command :-  "
              f"{const.HCTL_NODE.format(command=_command, user=self._user, pwd='*****')}")

            _unstandby_cmd = const.HCTL_NODE.format(command=_command,
                          user=self._user, pwd=self._password)
            _proc = SimpleProcess(_unstandby_cmd)
            _output, _err, _rc = _proc.run(universal_newlines=True)
            if _rc != 0:
                raise Exception(_err)
            node = "all nodes" if node == "all" else node
            return { "message": const.STATE_CHANGE.format(node=node, state='passive')}
        except Exception as e:
            raise Exception("Failed to remove %s from passive state. Error: %s" %(node,e))

    def get_status(self):
        """
            Return if HAFramework in up or down
        """
        _cluster_status_cmd = "hctl cluster status"
        _proc = SimpleProcess(_cluster_status_cmd)
        _output, _err, _rc = _proc.run(universal_newlines=True)
        return 'down' if _err != '' else 'up'

    def shutdown(self, node):
        """
        Shutdown the current Cluster or Node.
        :return:
        """
        _command = "{CSM_PATH}/scripts/shutdown_cron.sh -u {user} -p {pwd} -n {node}"
        _cluster_shutdown_cmd = _command.format(node=node,
                          user=self._user, pwd=self._password, CSM_PATH=const.CSM_PATH)
        shutdown_cron_time = Conf.get(const.CSM_GLOBAL_INDEX,
                                       "MAINTENANCE.shutdown_cron_time")
        Log.debug(f"Setting Cron Command with args -> node : {node}, user : {self._user}")
        cron_job_obj = CronJob(self._user)
        cron_job_obj.create_new_job(_cluster_shutdown_cmd, const.SHUTDOWN_COMMENT,
                                    cron_job_obj.create_run_time(seconds=shutdown_cron_time))
        return {"message": f"Node shutdown will begin in {shutdown_cron_time} seconds."}

class ResourceAgent:
    def __init__(self, resources):
        self._resources = resources

    def init(self, force_flag):
        pass

    def get_state(self):
        pass

    def failover(self):
        pass

    def is_available(self):
        pass

class PcsResourceAgent(ResourceAgent):
    def __init__(self, resources):
        super(PcsResourceAgent, self).__init__(resources)
        self._resources = resources

    def is_available(self):
        """
            Return True if all resources available else False
        """
        for resource in self._resources:
            _chk_res_cmd = "pcs resource show " + resource
            _proc = SimpleProcess(_chk_res_cmd)
            _output, _err, _rc = _proc.run(universal_newlines=True)
            if _err != '':
                return False
        return True

    def _delete_resource(self):
        for resource in self._resources:
            _delete_res_cmd = "pcs resource delete " + resource
            _proc = SimpleProcess(_delete_res_cmd)
            _output, _err, _rc = _proc.run(universal_newlines=True)
            if _err != '':
                raise Exception("Failed: Command: %s Error: %s Returncode: %s"
                                %(_delete_res_cmd, _err, _rc))

    def _ra_init(self):
        self._cmd_list = []
        self._resource_file = "/var/tmp/resource.conf"
        if not os.path.exists("/var/tmp"): os.makedirs("/var/tmp")
        self._cmd_list.append("pcs cluster cib " + self._resource_file)

    def _init_resource(self, resource, service, provider, interval, timeout):
        _cmd = "pcs -f " + self._resource_file + " resource create " + resource +\
            " " + provider + ":" + service + " meta failure-timeout=10s" +\
            " op monitor timeout=" + timeout[1] + " interval=" + interval[1] +\
            " op start timeout=" + timeout[0] + " interval=" + interval[0] +\
            " op stop timeout=" + timeout[2] + " interval=" + interval[2]
        self._cmd_list.append(_cmd)

    def _init_constraint(self, score):
        # Configure colocation
        self._cmd_list.append("pcs -f " + self._resource_file +\
            " constraint colocation set " + ' '.join(self._resources))

        # Configure update
        self._cmd_list.append("pcs -f " + self._resource_file +\
            " constraint order set " + ' '.join(self._resources))

        # Configure score
        for resource in self._resources:
            self._cmd_list.append("pcs -f " + self._resource_file +\
                " constraint location " + resource + " prefers " +\
                self._primary + "=" + score)
            self._cmd_list.append("pcs -f " + self._resource_file +\
                " constraint location " + resource + " prefers " +\
                self._secondary + "=" + score)

    def _execute_config(self):
        self._cmd_list.append("pcs cluster cib-push " + self._resource_file)
        for cmd in self._cmd_list:
            _proc = SimpleProcess(cmd)
            _output, _err, _rc = _proc.run(universal_newlines=True)
            if _err != '':
                raise Exception("Failed: Command: %s Error: %s Returncode: %s" %(cmd, _err, _rc))<|MERGE_RESOLUTION|>--- conflicted
+++ resolved
@@ -51,7 +51,6 @@
     def get_status(self):
         pass
 
-<<<<<<< HEAD
 class CortxHAFramework(HAFramework):
     def __init__(self, resource_agents = None):
         super(CortxHAFramework, self).__init__(resource_agents)
@@ -103,8 +102,6 @@
             "message": f"Node shutdown will begin in {shutdown_cron_time} seconds."}
 
 
-=======
->>>>>>> 6adb4f0b
 class PcsHAFramework(HAFramework):
     def __init__(self, resource_agents=None):
         super(PcsHAFramework, self).__init__(resource_agents)
