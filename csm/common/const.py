# Commands
<<<<<<< HEAD
CSM_INIT = "init"
CSM_INIT_LIST = ["all", "ha"]
=======
CSM_INIT_CMD = "init"
CSM_INIT_ACTIONS = ["all", "ha"]
>>>>>>> 5fec6ac8
SUPPORT_BUNDLE = "support_bundle"
EMAIL_CONFIGURATION = "email"

# File names
SUMMARY_FILE = "summary.txt"

# Cluster states
STATE_UP = 'up'
STATE_DOWN = 'down'
STATE_DEGRADED = 'degraded'

# ERROR CODES
SUPPORT_BUNDLE_NOT_FOUND = 1000
OS_PERMISSION_DENIED = 2000

# File Collector
BUNDLE_FILE = 'files.tgz'

# Poll check internal
RESPONSE_CHECK_INTERVAL = 1

<<<<<<< HEAD
# Global Index
INDEX_CSM = 'CSM'

# Cluster Inventory Related
INDEX_INVENTORY_FILE = 'INVENTORY_FILE'
=======
# Index
CSM_GLOBAL_INDEX = 'CSM'
INVENTORY_INDEX = 'INVENTORY'

# Cluster Inventory Related
>>>>>>> 5fec6ac8
INVENTORY_FILE = '/etc/csm/cluster.yaml'
KEY_COMPONENTS = 'sw_components'
ADMIN_USER = 'admin_user'
KEY_NODES  = 'nodes'
TYPE_CMU = 'CMU'
TYPE_SSU = 'SSU'
TYPE_S3_SERVER = 'S3_SERVER'

# Config
<<<<<<< HEAD
INDEX_CSM_FILE = 'CSM_FILE'
=======
>>>>>>> 5fec6ac8
CSM_FILE = '/etc/csm/csm.conf'
COMPONENTS_FILE = 'COMPONENTS_FILE'
DEFAULT_COMPONENTS_FILE = '/etc/csm/components.yaml'
SUPPORT_BUNDLE_ROOT='SUPPORT_BUNDLE_ROOT'
DEFAULT_SUPPORT_BUNDLE_ROOT='/opt/seagate/bundle'
SSH_TIMEOUT = 'SSH_TIMEOUT'
DEFAULT_SSH_TIMEOUT = 5
USER='user'
DEFAULT_USER='admin'<|MERGE_RESOLUTION|>--- conflicted
+++ resolved
@@ -1,11 +1,6 @@
 # Commands
-<<<<<<< HEAD
-CSM_INIT = "init"
-CSM_INIT_LIST = ["all", "ha"]
-=======
 CSM_INIT_CMD = "init"
 CSM_INIT_ACTIONS = ["all", "ha"]
->>>>>>> 5fec6ac8
 SUPPORT_BUNDLE = "support_bundle"
 EMAIL_CONFIGURATION = "email"
 
@@ -27,19 +22,11 @@
 # Poll check internal
 RESPONSE_CHECK_INTERVAL = 1
 
-<<<<<<< HEAD
-# Global Index
-INDEX_CSM = 'CSM'
-
-# Cluster Inventory Related
-INDEX_INVENTORY_FILE = 'INVENTORY_FILE'
-=======
 # Index
 CSM_GLOBAL_INDEX = 'CSM'
 INVENTORY_INDEX = 'INVENTORY'
 
 # Cluster Inventory Related
->>>>>>> 5fec6ac8
 INVENTORY_FILE = '/etc/csm/cluster.yaml'
 KEY_COMPONENTS = 'sw_components'
 ADMIN_USER = 'admin_user'
@@ -49,10 +36,6 @@
 TYPE_S3_SERVER = 'S3_SERVER'
 
 # Config
-<<<<<<< HEAD
-INDEX_CSM_FILE = 'CSM_FILE'
-=======
->>>>>>> 5fec6ac8
 CSM_FILE = '/etc/csm/csm.conf'
 COMPONENTS_FILE = 'COMPONENTS_FILE'
 DEFAULT_COMPONENTS_FILE = '/etc/csm/components.yaml'
