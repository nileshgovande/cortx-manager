--- conflicted
+++ resolved
@@ -23,23 +23,16 @@
 import getpass
 import errno
 from paramiko.ssh_exception import SSHException
-##Local ##
 from csm.common import const
 from csm.common.payload import *
 from csm.common.log import Log
 from csm.common.conf import Conf
-<<<<<<< HEAD
-from csm.common.errors import CsmError 
-# Third party
 import pika
 import json
-# Local
 from pika.exceptions import AMQPConnectionError, AMQPError
 from abc import ABC ,ABCMeta, abstractmethod 
-=======
 from csm.core.blogic import const
 from csm.common.errors import CsmError
->>>>>>> 42a24795
 
 class Channel(metaclass=ABCMeta):
     """ Abstract class to represent a comm channel to a node """
