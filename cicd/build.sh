# CORTX-CSM: CORTX Management web and CLI interface.
# Copyright (c) 2020 Seagate Technology LLC and/or its Affiliates
# This program is free software: you can redistribute it and/or modify
# it under the terms of the GNU Affero General Public License as published
# by the Free Software Foundation, either version 3 of the License, or
# (at your option) any later version.
# This program is distributed in the hope that it will be useful,
# but WITHOUT ANY WARRANTY; without even the implied warranty of
# MERCHANTABILITY or FITNESS FOR A PARTICULAR PURPOSE. See the
# GNU Affero General Public License for more details.
# You should have received a copy of the GNU Affero General Public License
# along with this program. If not, see <https://www.gnu.org/licenses/>.
# For any questions about this software or licensing,
# please email opensource@seagate.com or cortx-questions@seagate.com.

set -e
BUILD_START_TIME=$(date +%s)
BASE_DIR=$(realpath "$(dirname $0)/..")
PROG_NAME=$(basename $0)
DIST=$(realpath $BASE_DIR/dist)
CORTX_PATH="/opt/seagate/cortx/"
CSM_PATH="${CORTX_PATH}csm"
CORTXCLI_PATH="${CORTX_PATH}cli"
DEBUG="DEBUG"
INFO="INFO"
PROVISIONER_CONFIG_PATH="${CORTX_PATH}provisioner/generated_configs"
CORTX_UNSUPPORTED_FEATURES_PATH="${CORTX_PATH}schema/unsupported_features.json"
BRAND_UNSUPPORTED_FEATURES_PATH="config/csm/unsupported_features.json"

print_time() {
    printf "%02d:%02d:%02d\n" $(( $1 / 3600 )) $(( ( $1 / 60 ) % 60 )) $(( $1 % 60 ))
}

show_stat() {
if [ "$COMPONENT" == "all" ] || [ "$COMPONENT" == "$1" ]; then
    DIFF=$(( $3 - $2 ))
    printf "$4 BUILD TIME:  \t\t"
    print_time $DIFF
fi
}

rpm_build() {
if [ "$COMPONENT" == "all" ] || [ "$COMPONENT" == "$1" ]; then
    echo "rpm build CSM $1 RPM"
    echo rpmbuild --define "version $VER" --define "dist $BUILD" --define "_topdir $TOPDIR" \
            -bb "$BASE_DIR/cicd/$2.spec"
    rpmbuild --define "version $VER" --define "dist $BUILD" --define "_topdir $TOPDIR" -bb "$TMPDIR/$2.spec"
fi
}

gen_tar_file() {
TAR_START_TIME=$(date +%s)
cd $BASE_DIR
cd ${DIST}
pwd
echo "Creating tar for $1 build from $2 folder"
    tar -czf "${DIST}/rpmbuild/SOURCES/${PRODUCT}-$1-${VER}.tar.gz" "$2"
TAR_END_TIME=$(($(date +%s) - TAR_START_TIME))
TAR_TOTAL_TIME=$((TAR_TOTAL_TIME + TAR_END_TIME))
}

install_py_req() {
    # Check python package
    req_file=$BASE_DIR/cicd/pyinstaller/$1
    echo "Installing python packages..."
    pip install -r "$req_file" || {
        echo "Unable to install package from $req_file"; exit 1;
    };
}

usage() {
    echo """
usage: $PROG_NAME [-v <csm version>]
                            [-b <build no>] [-k <key>]
                            [-p <product_name>]
                            [-c <all|backend>] [-t]
                            [-d][-i]
                            [-q <true|false>]

Options:
    -v : Build rpm with version
    -b : Build rpm with build number
    -k : Provide key for encryption of code
    -p : Provide product name default cortx
    -c : Build rpm for [all|backend|cli]
    -n : brand name
    -l : brand file path
    -t : Build rpm with test plan
    -d : Build dev env
    -i : Build csm with integration test
    -q : Build csm with log level debug or info.
        """ 1>&2;
    exit 1;
}

while getopts ":g:v:b:p:k:c:n:l:tdiq" o; do
    case "${o}" in
        v)
            VER=${OPTARG}
            ;;
        b)
            BUILD=${OPTARG}
            ;;
        p)
            PRODUCT=${OPTARG}
            ;;
        k)
            KEY=${OPTARG}
            ;;
        c)
            COMPONENT=${OPTARG}
            ;;
        n)
            BRAND_NAME=${OPTARG}
            ;;
        l)
            BRAND_CONFIG_PATH=${OPTARG}
            ;;
        t)
            TEST=true
            ;;
        d)
            DEV=true
            ;;
        i)
            INTEGRATION=true
            ;;
        q)
            QA=true
            ;;
        *)
            usage
            ;;
    esac
done

cd $BASE_DIR
[ -z $"$BUILD" ] && BUILD="$(git rev-parse --short HEAD)" \
        || BUILD="${BUILD}_$(git rev-parse --short HEAD)"
[ -z "$VER" ] && VER=$(cat $BASE_DIR/VERSION)
[ -z "$PRODUCT" ] && PRODUCT="cortx"
[ -z "$KEY" ] && KEY="cortx@ees@csm@pr0duct"
[ -z "$COMPONENT" ] && COMPONENT="all"
[ -z "$TEST" ] && TEST=false
[ -z "$INTEGRATION" ] && INTEGRATION=false
[ -z "$DEV" ] && DEV=false
[ -z "$QA" ] && QA=false

echo "Using VERSION=${VER} BUILD=${BUILD} PRODUCT=${PRODUCT} TEST=${TEST}..."

################### COPY FRESH DIR ##############################

# Create fresh one to accomodate all packages.
COPY_START_TIME=$(date +%s)
DIST="$BASE_DIR/dist"
TMPDIR="$DIST/tmp"
[ -d "$TMPDIR" ] && {
    rm -rf ${TMPDIR}
}
mkdir -p $TMPDIR

CONF=$BASE_DIR/csm/conf/
CLI_CONF=$BASE_DIR/csm/cli/conf/

cd $BASE_DIR
rm -rf "${DIST}/rpmbuild"
mkdir -p "${DIST}/rpmbuild/SOURCES"
COPY_END_TIME=$(date +%s)

################### Dependency ##########################
ENV_START_TIME=$(date +%s)
# install dependency
if [ "$DEV" == true ]; then

    # Setup Python virtual environment
    VENV="${TMPDIR}/venv"
    if [ -d "${VENV}/bin" ]; then
        echo "Using existing Python virtual environment..."
    else
        echo "Setting up Python 3.6 virtual environment..."
        python3.6 -m venv "${VENV}"
    fi
    source "${VENV}/bin/activate"
    python --version
    pip install --upgrade pip
    pip install pyinstaller==3.5

    install_py_req requirment.txt
    install_py_req req_dev.txt

    # Solving numpy libgfortran-ed201abd.so.3.0.0 dependency problem
    pip uninstall -y numpy
    pip install numpy --no-binary :all:
else
    pip3 install --upgrade pip
    pip3 install pyinstaller==3.5

    # add cortx-py-utils below
    # Need to remove erase of eos-py-utils after re changes
    yum erase -y -q eos-py-utils
    yum install -y cortx-py-utils 
    yum install -y python36-cortx-prvsnr

    install_py_req requirment.txt

fi
ENV_END_TIME=$(date +%s)
################### Backend ##############################

if [ "$COMPONENT" == "all" ] || [ "$COMPONENT" == "backend" ]; then

cp "$BASE_DIR/cicd/csm_agent.spec" "$TMPDIR"

    # Build CSM Backend
    CORE_BUILD_START_TIME=$(date +%s)
<<<<<<< HEAD
    mkdir -p $DIST/csm/conf/service
    cp $CONF/setup.yaml $DIST/csm/conf
    cp $CONF/alerts_setup.yaml $DIST/csm/conf
    cp -R $CONF/etc $DIST/csm/conf
    cp -R $CONF/service/csm_agent.service $DIST/csm/conf/service
    cd $TMPDIR
=======
    mkdir -p "$DIST/csm/conf/service"
    cp "$CONF/setup.yaml" "$DIST/csm/conf"
    cp -R "$CONF/etc" "$DIST/csm/conf"
    cp -R "$CONF/service/csm_agent.service" "$DIST/csm/conf/service"
    cd "$TMPDIR"
>>>>>>> 44d016f5

    # Copy Backend files
    mkdir -p "$DIST/csm/lib" "$DIST/csm/bin" "$DIST/csm/conf" "$TMPDIR/csm"
    cp -rs "$BASE_DIR/csm/"* "$TMPDIR/csm"
    cp -rs "$BASE_DIR/test/" "$TMPDIR/csm"

    cp -R "$BASE_DIR/schema" "$DIST/csm/"
    cp -R "$BASE_DIR/templates" "$DIST/csm/"
    cp -R "$BASE_DIR/csm/scripts" "$DIST/csm/"
    cp -R "$BASE_DIR/csm/cli/schema/csm_setup.json" "$DIST/csm/schema/"

    # Create spec for pyinstaller
    [ "$TEST" == true ] && {
        PYINSTALLER_FILE=$TMPDIR/${PRODUCT}_csm_test.spec
        cp "$BASE_DIR/cicd/pyinstaller/product_csm_test.spec" "${PYINSTALLER_FILE}"
        mkdir -p "$DIST/csm/test"
        cp -R "$BASE_DIR/test/plans" "$BASE_DIR/test/test_data" "$DIST/csm/test"
    } || {
        PYINSTALLER_FILE=$TMPDIR/${PRODUCT}_csm.spec
        cp "$BASE_DIR/cicd/pyinstaller/product_csm.spec" "${PYINSTALLER_FILE}"
    }

    sed -i -e "s|<PRODUCT>|${PRODUCT}|g" \
        -e "s|<CSM_PATH>|${TMPDIR}/csm|g" "${PYINSTALLER_FILE}"
    python3 -m PyInstaller --clean -y --distpath "${DIST}/csm" --key "${KEY}" "${PYINSTALLER_FILE}"

################## Add CSM_PATH #################################

    # Genrate spec file for CSM
    sed -i -e "s/<RPM_NAME>/${PRODUCT}-csm_agent/g" \
        -e "s|<CSM_PATH>|${CSM_PATH}|g" \
        -e "s/<PRODUCT>/${PRODUCT}/g" "$TMPDIR/csm_agent.spec"

    sed -i -e "s|<CORTX_PATH>|${CORTX_PATH}|g" "$DIST/csm/schema/commands.yaml"
    sed -i -e "s|<CSM_PATH>|${CSM_PATH}|g" "$DIST/csm/conf/etc/csm/csm.conf"
    sed -i -e "s|<CSM_PATH>|${CSM_PATH}|g" "$DIST/csm/conf/etc/rsyslog.d/2-emailsyslog.conf.tmpl"
    sed -i -e "s|<CSM_PATH>|${CSM_PATH}|g" "$DIST/csm/conf/setup.yaml"
    sed -i -e "s|<PROVISIONER_CONFIG_PATH>|${PROVISIONER_CONFIG_PATH}|g" "$DIST/csm/conf/etc/csm/csm.conf"

    if [ "$QA" == true ]; then
        sed -i -e "s|<LOG_LEVEL>|${DEBUG}|g" "$DIST/csm/conf/etc/csm/csm.conf"
    else
        sed -i -e "s|<LOG_LEVEL>|${INFO}|g" "$DIST/csm/conf/etc/csm/csm.conf"
    fi

################### BRAND SPECIFIC CHANGES ######################
    if [ "$BRAND_CONFIG_PATH" ]; then
        cp "$BRAND_CONFIG_PATH/$BRAND_UNSUPPORTED_FEATURES_PATH" "$CORTX_UNSUPPORTED_FEATURES_PATH"
        echo "updated unsupported_features.json from $BRAND_CONFIG_PATH/$BRAND_UNSUPPORTED_FEATURES_PATH"
    fi

    gen_tar_file csm_agent csm
    rm -rf "${TMPDIR}/csm/"*
    rm -rf "${TMPDIR}/cli/"*
    CORE_BUILD_END_TIME=$(date +%s)
fi

################### Cli ##############################

if [ "$COMPONENT" == "all" ] || [ "$COMPONENT" == "cli" ]; then

cp "$BASE_DIR/cicd/cortxcli.spec" "$TMPDIR"

    # Build CortxCli
    CLI_BUILD_START_TIME=$(date +%s)
    mkdir -p "$DIST/cli/conf/service"
    cp "$CLI_CONF/setup.yaml" "$DIST/cli/conf/setup.yaml"
    cp -R "$CLI_CONF/etc" "$DIST/cli/conf"
    cd "$TMPDIR"

    # Copy Backend files
    mkdir -p "$DIST/cli/lib" "$DIST/cli/bin" "$DIST/cli/conf" "$TMPDIR/csm"
    cp -rs "$BASE_DIR/csm/"* "$TMPDIR/csm"
    #TODO: Allow test to work with cli

    cp -R "$BASE_DIR/schema" "$DIST/cli/"
    cp -R "$BASE_DIR/templates" "$DIST/cli/"
    cp -R "$BASE_DIR/csm/scripts" "$DIST/cli/"
    mkdir -p  "$DIST/cli/cli/"
    cp -R "$BASE_DIR/csm/cli/schema" "$DIST/cli/cli/"

    PYINSTALLER_FILE=$TMPDIR/${PRODUCT}_cli.spec
    cp "$BASE_DIR/cicd/pyinstaller/product_cli.spec" "${PYINSTALLER_FILE}"

    sed -i -e "s|<PRODUCT>|${PRODUCT}|g" \
        -e "s|<CORTXCLI_PATH>|${TMPDIR}/csm|g" "${PYINSTALLER_FILE}"
    python3 -m PyInstaller --clean -y --distpath "${DIST}/cli" --key "${KEY}" "${PYINSTALLER_FILE}"

################## Add CORTXCLI_PATH #################################

# Genrate spec file for CSM
    sed -i -e "s/<RPM_NAME>/${PRODUCT}-cli/g" \
        -e "s|<CORTXCLI_PATH>|${CORTXCLI_PATH}|g" \
        -e "s/<PRODUCT>/${PRODUCT}/g" "$TMPDIR/cortxcli.spec"

    sed -i -e "s|<CORTX_PATH>|${CORTX_PATH}|g" "$DIST/cli/schema/commands.yaml"

    if [ "$QA" == true ]; then
        sed -i -e "s|<LOG_LEVEL>|${DEBUG}|g" "$DIST/cli/conf/etc/cli/cortxcli.conf"
    else
        sed -i -e "s|<LOG_LEVEL>|${INFO}|g" "$DIST/cli/conf/etc/cli/cortxcli.conf"
    fi

    gen_tar_file cli cli
    rm -rf "${TMPDIR}/csm/"*
    rm -rf "${TMPDIR}/cli/"*
    CLI_BUILD_END_TIME=$(date +%s)
fi

################### RPM BUILD ##############################

# Generate RPMs
RPM_BUILD_START_TIME=$(date +%s)
TOPDIR=$(realpath ${DIST}/rpmbuild)

# CSM Backend RPM
rpm_build backend csm_agent
# Cortx Cli RPM
rpm_build cli cortxcli

RPM_BUILD_END_TIME=$(date +%s)

# Remove temporary directory
\rm -rf "${DIST}/csm"
\rm -rf "${DIST}/cli"
\rm -rf "${TMPDIR}"
BUILD_END_TIME=$(date +%s)

echo "CSM RPMs ..."
find "$BASE_DIR" -name "*.rpm"

[ "$INTEGRATION" == true ] && {
    INTEGRATION_TEST_START=$(date +%s)
    bash "$BASE_DIR/cicd/auxiliary/csm_cicd.sh" "$DIST/rpmbuild/RPMS/x86_64" "$BASE_DIR" "$CSM_PATH"
    RESULT=$(cat /tmp/result.txt)
    cat /tmp/result.txt
    echo $RESULT
    [ "Failed" == $RESULT ] && {
        echo "CICD Failed"
        exit 1
    }
    INTEGRATION_TEST_STOP=$(date +%s)
}

printf "COPY TIME:      \t\t"
print_time $(( COPY_END_TIME - COPY_START_TIME ))
printf "ENV BUILD TIME:\t\t\t"
print_time $(( ENV_END_TIME - ENV_START_TIME ))

show_stat backend "$CORE_BUILD_START_TIME" "$CORE_BUILD_END_TIME" CORE
show_stat cli "$CLI_BUILD_START_TIME" "$CLI_BUILD_END_TIME" CLI

printf "Time taken in creating TAR: \t"
print_time $TAR_TOTAL_TIME
printf "Time taken in creating RPM: \t"
print_time $(( RPM_BUILD_END_TIME - RPM_BUILD_START_TIME ))

printf "Total build time: \t\t"
print_time $(( BUILD_END_TIME - BUILD_START_TIME ))<|MERGE_RESOLUTION|>--- conflicted
+++ resolved
@@ -213,20 +213,12 @@
 
     # Build CSM Backend
     CORE_BUILD_START_TIME=$(date +%s)
-<<<<<<< HEAD
-    mkdir -p $DIST/csm/conf/service
-    cp $CONF/setup.yaml $DIST/csm/conf
-    cp $CONF/alerts_setup.yaml $DIST/csm/conf
-    cp -R $CONF/etc $DIST/csm/conf
-    cp -R $CONF/service/csm_agent.service $DIST/csm/conf/service
-    cd $TMPDIR
-=======
     mkdir -p "$DIST/csm/conf/service"
     cp "$CONF/setup.yaml" "$DIST/csm/conf"
+    cp "$CONF/alerts_setup.yaml" "$DIST/csm/conf"
     cp -R "$CONF/etc" "$DIST/csm/conf"
     cp -R "$CONF/service/csm_agent.service" "$DIST/csm/conf/service"
     cd "$TMPDIR"
->>>>>>> 44d016f5
 
     # Copy Backend files
     mkdir -p "$DIST/csm/lib" "$DIST/csm/bin" "$DIST/csm/conf" "$TMPDIR/csm"
